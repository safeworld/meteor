--- conflicted
+++ resolved
@@ -1,10 +1,6 @@
 Package.describe({
   summary: 'Expressive, dynamic, robust CSS',
-<<<<<<< HEAD
-  version: "1.0.3-cordova4"
-=======
   version: "1.0.4"
->>>>>>> 6c22fa75
 });
 
 Package._transitional_registerBuildPlugin({
