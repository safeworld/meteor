--- conflicted
+++ resolved
@@ -1,10 +1,6 @@
 Package.describe({
   summary: "Reload the page while preserving application state.",
-<<<<<<< HEAD
-  version: '1.1.0-beta161.6'
-=======
-  version: '1.2.0'
->>>>>>> a1ed6b48
+  version: '1.2.0-beta161.6'
 });
 
 Package.onUse(function (api) {
