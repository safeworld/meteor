--- conflicted
+++ resolved
@@ -7,15 +7,9 @@
       "integrity": "sha512-pLXHFxQMPklVoEekowk8b3erNynC+DVJzChxS/LCBBgR6/8AJkHivkm//zbowcfc7BTCAjryuhx6gPqPRfsFoA=="
     },
     "source-map": {
-<<<<<<< HEAD
-      "version": "0.6.1",
-      "resolved": "https://registry.npmjs.org/source-map/-/source-map-0.6.1.tgz",
-      "integrity": "sha512-UjgapumWlbMhkBgzT7Ykc5YXUT46F0iKu8SGXq0bcwP5dz/h0Plj6enJqjz1Zbq2l5WaqYnrVbwWOWMyF3F47g=="
-=======
       "version": "0.5.7",
       "resolved": "https://registry.npmjs.org/source-map/-/source-map-0.5.7.tgz",
-      "from": "source-map@0.5.7"
->>>>>>> 8b65b6e8
+      "integrity": "sha1-igOdLRAh0i0eoUyA2OpGi6LvP8w="
     }
   }
 }