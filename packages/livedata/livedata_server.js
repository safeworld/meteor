DDPServer = {};

var Fiber = Npm.require('fibers');

// This file contains classes:
// * Session - The server's connection to a single DDP client
// * Subscription - A single subscription for a single client
// * Server - An entire server that may talk to > 1 client. A DDP endpoint.
//
// Session and Subscription are file scope. For now, until we freeze
// the interface, Server is package scope (in the future it should be
// exported.)

// Represents a single document in a SessionCollectionView
var SessionDocumentView = function () {
  var self = this;
  self.existsIn = {}; // set of subscriptionHandle
  self.dataByKey = {}; // key-> [ {subscriptionHandle, value} by precedence]
};

_.extend(SessionDocumentView.prototype, {

  getFields: function () {
    var self = this;
    var ret = {};
    _.each(self.dataByKey, function (precedenceList, key) {
      ret[key] = precedenceList[0].value;
    });
    return ret;
  },

  clearField: function (subscriptionHandle, key, changeCollector) {
    var self = this;
    // Publish API ignores _id if present in fields
    if (key === "_id")
      return;
    var precedenceList = self.dataByKey[key];

    // It's okay to clear fields that didn't exist. No need to throw
    // an error.
    if (!precedenceList)
      return;

    var removedValue = undefined;
    for (var i = 0; i < precedenceList.length; i++) {
      var precedence = precedenceList[i];
      if (precedence.subscriptionHandle === subscriptionHandle) {
        // The view's value can only change if this subscription is the one that
        // used to have precedence.
        if (i === 0)
          removedValue = precedence.value;
        precedenceList.splice(i, 1);
        break;
      }
    }
    if (_.isEmpty(precedenceList)) {
      delete self.dataByKey[key];
      changeCollector[key] = undefined;
    } else if (removedValue !== undefined &&
               !EJSON.equals(removedValue, precedenceList[0].value)) {
      changeCollector[key] = precedenceList[0].value;
    }
  },

  changeField: function (subscriptionHandle, key, value,
                         changeCollector, isAdd) {
    var self = this;
    // Publish API ignores _id if present in fields
    if (key === "_id")
      return;
    if (!_.has(self.dataByKey, key)) {
      self.dataByKey[key] = [{subscriptionHandle: subscriptionHandle,
                              value: value}];
      changeCollector[key] = value;
      return;
    }
    var precedenceList = self.dataByKey[key];
    var elt;
    if (!isAdd) {
      elt = _.find(precedenceList, function (precedence) {
        return precedence.subscriptionHandle === subscriptionHandle;
      });
    }

    if (elt) {
      if (elt === precedenceList[0] && !EJSON.equals(value, elt.value)) {
        // this subscription is changing the value of this field.
        changeCollector[key] = value;
      }
      elt.value = value;
    } else {
      // this subscription is newly caring about this field
      precedenceList.push({subscriptionHandle: subscriptionHandle, value: value});
    }

  }
});

// Represents a client's view of a single collection
var SessionCollectionView = function (collectionName, sessionCallbacks) {
  var self = this;
  self.collectionName = collectionName;
  self.documents = {};
  self.callbacks = sessionCallbacks;
};

LivedataTest.SessionCollectionView = SessionCollectionView;


_.extend(SessionCollectionView.prototype, {

  isEmpty: function () {
    var self = this;
    return _.isEmpty(self.documents);
  },

  diff: function (previous) {
    var self = this;
    LocalCollection._diffObjects(previous.documents, self.documents, {
      both: _.bind(self.diffDocument, self),

      rightOnly: function (id, nowDV) {
        self.callbacks.added(self.collectionName, id, nowDV.getFields());
      },

      leftOnly: function (id, prevDV) {
        self.callbacks.removed(self.collectionName, id);
      }
    });
  },

  diffDocument: function (id, prevDV, nowDV) {
    var self = this;
    var fields = {};
    LocalCollection._diffObjects(prevDV.getFields(), nowDV.getFields(), {
      both: function (key, prev, now) {
        if (!EJSON.equals(prev, now))
          fields[key] = now;
      },
      rightOnly: function (key, now) {
        fields[key] = now;
      },
      leftOnly: function(key, prev) {
        fields[key] = undefined;
      }
    });
    self.callbacks.changed(self.collectionName, id, fields);
  },

  added: function (subscriptionHandle, id, fields) {
    var self = this;
    var docView = self.documents[id];
    var added = false;
    if (!docView) {
      added = true;
      docView = new SessionDocumentView();
      self.documents[id] = docView;
    }
    docView.existsIn[subscriptionHandle] = true;
    var changeCollector = {};
    _.each(fields, function (value, key) {
      docView.changeField(
        subscriptionHandle, key, value, changeCollector, true);
    });
    if (added)
      self.callbacks.added(self.collectionName, id, changeCollector);
    else
      self.callbacks.changed(self.collectionName, id, changeCollector);
  },

  changed: function (subscriptionHandle, id, changed) {
    var self = this;
    var changedResult = {};
    var docView = self.documents[id];
    if (!docView)
      throw new Error("Could not find element with id " + id + " to change");
    _.each(changed, function (value, key) {
      if (value === undefined)
        docView.clearField(subscriptionHandle, key, changedResult);
      else
        docView.changeField(subscriptionHandle, key, value, changedResult);
    });
    self.callbacks.changed(self.collectionName, id, changedResult);
  },

  removed: function (subscriptionHandle, id) {
    var self = this;
    var docView = self.documents[id];
    if (!docView) {
      var err = new Error("Removed nonexistent document " + id);
      throw err;
    }
    delete docView.existsIn[subscriptionHandle];
    if (_.isEmpty(docView.existsIn)) {
      // it is gone from everyone
      self.callbacks.removed(self.collectionName, id);
      delete self.documents[id];
    } else {
      var changed = {};
      // remove this subscription from every precedence list
      // and record the changes
      _.each(docView.dataByKey, function (precedenceList, key) {
        docView.clearField(subscriptionHandle, key, changed);
      });

      self.callbacks.changed(self.collectionName, id, changed);
    }
  }
});

/******************************************************************************/
/* Session                                                                    */
/******************************************************************************/

var Session = function (server, version, socket) {
  var self = this;
  self.id = Random.id();

  self.server = server;
  self.version = version;

  self.initialized = false;
  self.socket = socket;

  self.inQueue = [];
  self.blocked = false;
  self.workerRunning = false;

  // Sub objects for active subscriptions
  self._namedSubs = {};
  self._universalSubs = [];

  self.userId = null;

  // Per-connection scratch area. This is only used internally, but we
  // should have real and documented API for this sort of thing someday.
  self.sessionData = {};

  self.collectionViews = {};

  // Set this to false to not send messages when collectionViews are
  // modified. This is done when rerunning subs in _setUserId and those messages
  // are calculated via a diff instead.
  self._isSending = true;

  // If this is true, don't start a newly-created universal publisher on this
  // session. The session will take care of starting it when appropriate.
  self._dontStartNewUniversalSubs = false;

  // when we are rerunning subscriptions, any ready messages
  // we want to buffer up for when we are done rerunning subscriptions
  self._pendingReady = [];

  socket.send(stringifyDDP({msg: 'connected',
                            session: self.id}));
  // On initial connect, spin up all the universal publishers.
  Fiber(function () {
    self.startUniversalSubs();
  }).run();
};

_.extend(Session.prototype, {


  sendReady: function (subscriptionIds) {
    var self = this;
    if (self._isSending)
      self.send({msg: "ready", subs: subscriptionIds});
    else {
      _.each(subscriptionIds, function (subscriptionId) {
        self._pendingReady.push(subscriptionId);
      });
    }
  },

  sendAdded: function (collectionName, id, fields) {
    var self = this;
    if (self._isSending)
      self.send({msg: "added", collection: collectionName, id: id, fields: fields});
  },

  sendChanged: function (collectionName, id, fields) {
    var self = this;
    if (_.isEmpty(fields))
      return;

    if (self._isSending) {
      self.send({
        msg: "changed",
        collection: collectionName,
        id: id,
        fields: fields
      });
    }
  },

  sendRemoved: function (collectionName, id) {
    var self = this;
    if (self._isSending)
      self.send({msg: "removed", collection: collectionName, id: id});
  },

  getSendCallbacks: function () {
    var self = this;
    return {
      added: _.bind(self.sendAdded, self),
      changed: _.bind(self.sendChanged, self),
      removed: _.bind(self.sendRemoved, self)
    };
  },

  getCollectionView: function (collectionName) {
    var self = this;
    if (_.has(self.collectionViews, collectionName)) {
      return self.collectionViews[collectionName];
    }
    var ret = new SessionCollectionView(collectionName,
                                        self.getSendCallbacks());
    self.collectionViews[collectionName] = ret;
    return ret;
  },

  added: function (subscriptionHandle, collectionName, id, fields) {
    var self = this;
    var view = self.getCollectionView(collectionName);
    view.added(subscriptionHandle, id, fields);
  },

  removed: function (subscriptionHandle, collectionName, id) {
    var self = this;
    var view = self.getCollectionView(collectionName);
    view.removed(subscriptionHandle, id);
    if (view.isEmpty()) {
      delete self.collectionViews[collectionName];
    }
  },

  changed: function (subscriptionHandle, collectionName, id, fields) {
    var self = this;
    var view = self.getCollectionView(collectionName);
    view.changed(subscriptionHandle, id, fields);
  },


  startUniversalSubs: function () {
    var self = this;
    // Make a shallow copy of the set of universal handlers and start them. If
    // additional universal publishers start while we're running them (due to
    // yielding), they will run separately as part of Server.publish.
    var handlers = _.clone(self.server.universal_publish_handlers);
    _.each(handlers, function (handler) {
      self._startSubscription(handler);
    });
  },

  // Destroy this session. Stop all processing and tear everything
  // down. If a socket was attached, close it.
  destroy: function () {
    var self = this;
    if (self.socket) {
      self.socket.close();
      self.socket._meteorSession = null;
    }
    Meteor.defer(function () {
      // stop callbacks can yield, so we defer this on destroy.
      // see also _closeAllForTokens and its desire to destroy things in a loop.
      self._deactivateAllSubscriptions();
    });
    // Drop the merge box data immediately.
    self.collectionViews = {};
<<<<<<< HEAD
    self.in_queue = [];
    self.out_queue = [];
=======
    self.inQueue = null;
>>>>>>> 43fddf98
  },

  // Send a message (doing nothing if no socket is connected right now.)
  // It should be a JSON object (it will be stringified.)
  send: function (msg) {
    var self = this;
    if (self.socket) {
      if (Meteor._printSentDDP)
        Meteor._debug("Sent DDP", stringifyDDP(msg));
      self.socket.send(stringifyDDP(msg));
    }
  },

  // Send a connection error.
  sendError: function (reason, offendingMessage) {
    var self = this;
    var msg = {msg: 'error', reason: reason};
    if (offendingMessage)
      msg.offendingMessage = offendingMessage;
    self.send(msg);
  },

  // Process 'msg' as an incoming message. (But as a guard against
  // race conditions during reconnection, ignore the message if
  // 'socket' is not the currently connected socket.)
  //
  // We run the messages from the client one at a time, in the order
  // given by the client. The message handler is passed an idempotent
  // function 'unblock' which it may call to allow other messages to
  // begin running in parallel in another fiber (for example, a method
  // that wants to yield.) Otherwise, it is automatically unblocked
  // when it returns.
  //
  // Actually, we don't have to 'totally order' the messages in this
  // way, but it's the easiest thing that's correct. (unsub needs to
  // be ordered against sub, methods need to be ordered against each
  // other.)
  processMessage: function (msg_in) {
    var self = this;
    if (!self.inQueue) // we have been destroyed.
      return;

    self.inQueue.push(msg_in);
    if (self.workerRunning)
      return;
    self.workerRunning = true;

    var processNext = function () {
      var msg = self.inQueue && self.inQueue.shift();
      if (!msg) {
        self.workerRunning = false;
        return;
      }

      Fiber(function () {
        var blocked = true;

        var unblock = function () {
          if (!blocked)
            return; // idempotent
          blocked = false;
          processNext();
        };

        if (_.has(self.protocol_handlers, msg.msg))
          self.protocol_handlers[msg.msg].call(self, msg, unblock);
        else
          self.sendError('Bad request', msg);
        unblock(); // in case the handler didn't already do it
      }).run();
    };

    processNext();
  },

  protocol_handlers: {
    sub: function (msg) {
      var self = this;

      // reject malformed messages
      if (typeof (msg.id) !== "string" ||
          typeof (msg.name) !== "string" ||
          (('params' in msg) && !(msg.params instanceof Array))) {
        self.sendError("Malformed subscription", msg);
        return;
      }

      if (!self.server.publish_handlers[msg.name]) {
        self.send({
          msg: 'nosub', id: msg.id,
          error: new Meteor.Error(404, "Subscription not found")});
        return;
      }

      if (_.has(self._namedSubs, msg.id))
        // subs are idempotent, or rather, they are ignored if a sub
        // with that id already exists. this is important during
        // reconnect.
        return;

      var handler = self.server.publish_handlers[msg.name];
      self._startSubscription(handler, msg.id, msg.params, msg.name);

    },

    unsub: function (msg) {
      var self = this;

      self._stopSubscription(msg.id);
    },

    method: function (msg, unblock) {
      var self = this;

      // reject malformed messages
      // XXX should also reject messages with unknown attributes?
      if (typeof (msg.id) !== "string" ||
          typeof (msg.method) !== "string" ||
          (('params' in msg) && !(msg.params instanceof Array))) {
        self.sendError("Malformed method invocation", msg);
        return;
      }

      // set up to mark the method as satisfied once all observers
      // (and subscriptions) have reacted to any writes that were
      // done.
      var fence = new DDPServer._WriteFence;
      fence.onAllCommitted(function () {
        // Retire the fence so that future writes are allowed.
        // This means that callbacks like timers are free to use
        // the fence, and if they fire before it's armed (for
        // example, because the method waits for them) their
        // writes will be included in the fence.
        fence.retire();
        self.send({
          msg: 'updated', methods: [msg.id]});
      });

      // find the handler
      var handler = self.server.method_handlers[msg.method];
      if (!handler) {
        self.send({
          msg: 'result', id: msg.id,
          error: new Meteor.Error(404, "Method not found")});
        fence.arm();
        return;
      }

      var setUserId = function(userId) {
        self._setUserId(userId);
      };

      var setLoginToken = function (newToken) {
        self._setLoginToken(newToken);
      };

      var invocation = new MethodInvocation({
        isSimulation: false,
        userId: self.userId,
        setUserId: setUserId,
        _setLoginToken: setLoginToken,
        unblock: unblock,
        sessionData: self.sessionData
      });
      try {
        var result = DDPServer._CurrentWriteFence.withValue(fence, function () {
          return DDP._CurrentInvocation.withValue(invocation, function () {
            return maybeAuditArgumentChecks(
              handler, invocation, msg.params, "call to '" + msg.method + "'");
          });
        });
      } catch (e) {
        var exception = e;
      }

      fence.arm(); // we're done adding writes to the fence
      unblock(); // unblock, if the method hasn't done it already

      exception = wrapInternalException(
        exception, "while invoking method '" + msg.method + "'");

      // send response and add to cache
      var payload =
        exception ? {error: exception} : (result !== undefined ?
                                          {result: result} : {});
      self.send(_.extend({msg: 'result', id: msg.id}, payload));
    }
  },

  _eachSub: function (f) {
    var self = this;
    _.each(self._namedSubs, f);
    _.each(self._universalSubs, f);
  },

  _diffCollectionViews: function (beforeCVs) {
    var self = this;
    LocalCollection._diffObjects(beforeCVs, self.collectionViews, {
      both: function (collectionName, leftValue, rightValue) {
        rightValue.diff(leftValue);
      },
      rightOnly: function (collectionName, rightValue) {
        _.each(rightValue.documents, function (docView, id) {
          self.sendAdded(collectionName, id, docView.getFields());
        });
      },
      leftOnly: function (collectionName, leftValue) {
        _.each(leftValue.documents, function (doc, id) {
          self.sendRemoved(collectionName, id);
        });
      }
    });
  },

  // XXX This mixes accounts concerns (login tokens) into livedata, which is not
  // ideal. Eventually we'll have an API that allows accounts to keep track of
  // which connections are associated with tokens and close them when necessary,
  // rather than the current state of things where accounts tells livedata which
  // connections are associated with which tokens, and when to close connections
  // associated with a given token.
  _setLoginToken: function (newToken) {
    var self = this;
    var oldToken = self.sessionData.loginToken;
    self.sessionData.loginToken = newToken;
    self.server._loginTokenChanged(self, newToken, oldToken);
  },

  // Sets the current user id in all appropriate contexts and reruns
  // all subscriptions
  _setUserId: function(userId) {
    var self = this;

    if (userId !== null && typeof userId !== "string")
      throw new Error("setUserId must be called on string or null, not " +
                      typeof userId);

    // Prevent newly-created universal subscriptions from being added to our
    // session; they will be found below when we call startUniversalSubs.
    //
    // (We don't have to worry about named subscriptions, because we only add
    // them when we process a 'sub' message. We are currently processing a
    // 'method' message, and the method did not unblock, because it is illegal
    // to call setUserId after unblock. Thus we cannot be concurrently adding a
    // new named subscription.)
    self._dontStartNewUniversalSubs = true;

    // Prevent current subs from updating our collectionViews and call their
    // stop callbacks. This may yield.
    self._eachSub(function (sub) {
      sub._deactivate();
    });

    // All subs should now be deactivated. Stop sending messages to the client,
    // save the state of the published collections, reset to an empty view, and
    // update the userId.
    self._isSending = false;
    var beforeCVs = self.collectionViews;
    self.collectionViews = {};
    self.userId = userId;

    // Save the old named subs, and reset to having no subscriptions.
    var oldNamedSubs = self._namedSubs;
    self._namedSubs = {};
    self._universalSubs = [];

    _.each(oldNamedSubs, function (sub, subscriptionId) {
      self._namedSubs[subscriptionId] = sub._recreate();
      // nb: if the handler throws or calls this.error(), it will in fact
      // immediately send its 'nosub'. This is OK, though.
      self._namedSubs[subscriptionId]._runHandler();
    });

    // Allow newly-created universal subs to be started on our connection in
    // parallel with the ones we're spinning up here, and spin up universal
    // subs.
    self._dontStartNewUniversalSubs = false;
    self.startUniversalSubs();

    // Start sending messages again, beginning with the diff from the previous
    // state of the world to the current state. No yields are allowed during
    // this diff, so that other changes cannot interleave.
    Meteor._noYieldsAllowed(function () {
      self._isSending = true;
      self._diffCollectionViews(beforeCVs);
      if (!_.isEmpty(self._pendingReady)) {
        self.sendReady(self._pendingReady);
        self._pendingReady = [];
      }
    });
  },

  _startSubscription: function (handler, subId, params, name) {
    var self = this;

    var sub = new Subscription(
      self, handler, subId, params, name);
    if (subId)
      self._namedSubs[subId] = sub;
    else
      self._universalSubs.push(sub);

    sub._runHandler();
  },

  // tear down specified subscription
  _stopSubscription: function (subId, error) {
    var self = this;

    if (subId && self._namedSubs[subId]) {
      self._namedSubs[subId]._removeAllDocuments();
      self._namedSubs[subId]._deactivate();
      delete self._namedSubs[subId];
    }

    var response = {msg: 'nosub', id: subId};

    if (error)
      response.error = wrapInternalException(error, "from sub " + subId);

    self.send(response);
  },

  // tear down all subscriptions. Note that this does NOT send removed or nosub
  // messages, since we assume the client is gone.
  _deactivateAllSubscriptions: function () {
    var self = this;

    _.each(self._namedSubs, function (sub, id) {
      sub._deactivate();
    });
    self._namedSubs = {};

    _.each(self._universalSubs, function (sub) {
      sub._deactivate();
    });
    self._universalSubs = [];
  }

});

/******************************************************************************/
/* Subscription                                                               */
/******************************************************************************/

// ctor for a sub handle: the input to each publish function
var Subscription = function (
    session, handler, subscriptionId, params, name) {
  var self = this;
  self._session = session; // type is Session

  self._handler = handler;

  // my subscription ID (generated by client, undefined for universal subs).
  self._subscriptionId = subscriptionId;
  // undefined for universal subs
  self._name = name;

  self._params = params || [];

  // Only named subscriptions have IDs, but we need some sort of string
  // internally to keep track of all subscriptions inside
  // SessionDocumentViews. We use this subscriptionHandle for that.
  if (self._subscriptionId) {
    self._subscriptionHandle = 'N' + self._subscriptionId;
  } else {
    self._subscriptionHandle = 'U' + Random.id();
  }

  // has _deactivate been called?
  self._deactivated = false;

  // stop callbacks to g/c this sub.  called w/ zero arguments.
  self._stopCallbacks = [];

  // the set of (collection, documentid) that this subscription has
  // an opinion about
  self._documents = {};

  // remember if we are ready.
  self._ready = false;

  // Part of the public API: the user of this sub.
  self.userId = session.userId;

  // For now, the id filter is going to default to
  // the to/from DDP methods on LocalCollection, to
  // specifically deal with mongo/minimongo ObjectIds.

  // Later, you will be able to make this be "raw"
  // if you want to publish a collection that you know
  // just has strings for keys and no funny business, to
  // a ddp consumer that isn't minimongo

  self._idFilter = {
    idStringify: LocalCollection._idStringify,
    idParse: LocalCollection._idParse
  };
};

_.extend(Subscription.prototype, {
  _runHandler: function () {
    var self = this;
    try {
      var res = maybeAuditArgumentChecks(
        self._handler, self, EJSON.clone(self._params),
        "publisher '" + self._name + "'");
    } catch (e) {
      self.error(e);
      return;
    }

    // Did the handler call this.error or this.stop?
    if (self._deactivated)
      return;

    // SPECIAL CASE: Instead of writing their own callbacks that invoke
    // this.added/changed/ready/etc, the user can just return a collection
    // cursor or array of cursors from the publish function; we call their
    // _publishCursor method which starts observing the cursor and publishes the
    // results. Note that _publishCursor does NOT call ready().
    //
    // XXX This uses an undocumented interface which only the Mongo cursor
    // interface publishes. Should we make this interface public and encourage
    // users to implement it themselves? Arguably, it's unnecessary; users can
    // already write their own functions like
    //   var publishMyReactiveThingy = function (name, handler) {
    //     Meteor.publish(name, function () {
    //       var reactiveThingy = handler();
    //       reactiveThingy.publishMe();
    //     });
    //   };
    var isCursor = function (c) {
      return c && c._publishCursor;
    };
    if (isCursor(res)) {
      res._publishCursor(self);
      // _publishCursor only returns after the initial added callbacks have run.
      // mark subscription as ready.
      self.ready();
    } else if (_.isArray(res)) {
      // check all the elements are cursors
      if (! _.all(res, isCursor)) {
        self.error(new Error("Publish function returned an array of non-Cursors"));
        return;
      }
      // find duplicate collection names
      // XXX we should support overlapping cursors, but that would require the
      // merge box to allow overlap within a subscription
      var collectionNames = {};
      for (var i = 0; i < res.length; ++i) {
        var collectionName = res[i]._getCollectionName();
        if (_.has(collectionNames, collectionName)) {
          self.error(new Error(
            "Publish function returned multiple cursors for collection " +
              collectionName));
          return;
        }
        collectionNames[collectionName] = true;
      };

      _.each(res, function (cur) {
        cur._publishCursor(self);
      });
      self.ready();
    } else if (res) {
      // truthy values other than cursors or arrays are probably a
      // user mistake (possible returning a Mongo document via, say,
      // `coll.findOne()`).
      self.error(new Error("Publish function can only return a Cursor or "
                           + "an array of Cursors"));
    }
  },

  // This calls all stop callbacks and prevents the handler from updating any
  // SessionCollectionViews further. It's used when the user unsubscribes or
  // disconnects, as well as during setUserId re-runs. It does *NOT* send
  // removed messages for the published objects; if that is necessary, call
  // _removeAllDocuments first.
  _deactivate: function() {
    var self = this;
    if (self._deactivated)
      return;
    self._deactivated = true;
    self._callStopCallbacks();
  },

  _callStopCallbacks: function () {
    var self = this;
    // tell listeners, so they can clean up
    var callbacks = self._stopCallbacks;
    self._stopCallbacks = [];
    _.each(callbacks, function (callback) {
      callback();
    });
  },

  // Send remove messages for every document.
  _removeAllDocuments: function () {
    var self = this;
    Meteor._noYieldsAllowed(function () {
      _.each(self._documents, function(collectionDocs, collectionName) {
        // Iterate over _.keys instead of the dictionary itself, since we'll be
        // mutating it.
        _.each(_.keys(collectionDocs), function (strId) {
          self.removed(collectionName, self._idFilter.idParse(strId));
        });
      });
    });
  },

  // Returns a new Subscription for the same session with the same
  // initial creation parameters. This isn't a clone: it doesn't have
  // the same _documents cache, stopped state or callbacks; may have a
  // different _subscriptionHandle, and gets its userId from the
  // session, not from this object.
  _recreate: function () {
    var self = this;
    return new Subscription(
      self._session, self._handler, self._subscriptionId, self._params);
  },

  error: function (error) {
    var self = this;
    if (self._deactivated)
      return;
    self._session._stopSubscription(self._subscriptionId, error);
  },

  // Note that while our DDP client will notice that you've called stop() on the
  // server (and clean up its _subscriptions table) we don't actually provide a
  // mechanism for an app to notice this (the subscribe onError callback only
  // triggers if there is an error).
  stop: function () {
    var self = this;
    if (self._deactivated)
      return;
    self._session._stopSubscription(self._subscriptionId);
  },

  onStop: function (callback) {
    var self = this;
    if (self._deactivated)
      callback();
    else
      self._stopCallbacks.push(callback);
  },

  added: function (collectionName, id, fields) {
    var self = this;
    if (self._deactivated)
      return;
    id = self._idFilter.idStringify(id);
    Meteor._ensure(self._documents, collectionName)[id] = true;
    self._session.added(self._subscriptionHandle, collectionName, id, fields);
  },

  changed: function (collectionName, id, fields) {
    var self = this;
    if (self._deactivated)
      return;
    id = self._idFilter.idStringify(id);
    self._session.changed(self._subscriptionHandle, collectionName, id, fields);
  },

  removed: function (collectionName, id) {
    var self = this;
    if (self._deactivated)
      return;
    id = self._idFilter.idStringify(id);
    // We don't bother to delete sets of things in a collection if the
    // collection is empty.  It could break _removeAllDocuments.
    delete self._documents[collectionName][id];
    self._session.removed(self._subscriptionHandle, collectionName, id);
  },

  ready: function () {
    var self = this;
    if (self._deactivated)
      return;
    if (!self._subscriptionId)
      return;  // unnecessary but ignored for universal sub
    if (!self._ready) {
      self._session.sendReady([self._subscriptionId]);
      self._ready = true;
    }
  }
});

/******************************************************************************/
/* Server                                                                     */
/******************************************************************************/

Server = function () {
  var self = this;

  self.publish_handlers = {};
  self.universal_publish_handlers = [];

  self.method_handlers = {};

  self.sessions = {}; // map from id to session

  // Keeps track of the open connections associated with particular login
  // tokens. Used for logging out all a user's open connections, expiring login
  // tokens, etc.
  // XXX This mixes accounts concerns (login tokens) into livedata, which is not
  // ideal. Eventually we'll have an API that allows accounts to keep track of
  // which connections are associated with tokens and close them when necessary,
  // rather than the current state of things where accounts tells livedata which
  // connections are associated with which tokens, and when to close connections
  // associated with a given token.
  self.sessionsByLoginToken = {};


  self.stream_server = new StreamServer;

  self.stream_server.register(function (socket) {
    // socket implements the SockJSConnection interface
    socket._meteorSession = null;

    var sendError = function (reason, offendingMessage) {
      var msg = {msg: 'error', reason: reason};
      if (offendingMessage)
        msg.offendingMessage = offendingMessage;
      socket.send(stringifyDDP(msg));
    };

    socket.on('data', function (raw_msg) {
      if (Meteor._printReceivedDDP) {
        Meteor._debug("Received DDP", raw_msg);
      }
      try {
        try {
          var msg = parseDDP(raw_msg);
        } catch (err) {
          sendError('Parse error');
          return;
        }
        if (msg === null || !msg.msg) {
          sendError('Bad request', msg);
          return;
        }

        if (msg.msg === 'connect') {
          if (socket._meteorSession) {
            sendError("Already connected", msg);
            return;
          }
          self._handleConnect(socket, msg);
          return;
        }

        if (!socket._meteorSession) {
          sendError('Must connect first', msg);
          return;
        }
        socket._meteorSession.processMessage(msg);
      } catch (e) {
        // XXX print stack nicely
        Meteor._debug("Internal exception while processing message", msg,
                      e.message, e.stack);
      }
    });

    socket.on('close', function () {
      if (socket._meteorSession) {
        Fiber(function () {
          self._destroySession(socket._meteorSession);
        }).run();
      }
    });
  });
};

_.extend(Server.prototype, {

  _handleConnect: function (socket, msg) {
    var self = this;
    // In the future, handle session resumption: something like:
    //  socket._meteorSession = self.sessions[msg.session]
    var version = calculateVersion(msg.support, SUPPORTED_DDP_VERSIONS);

    if (msg.version === version) {
      // Creating a new session
      socket._meteorSession = new Session(self, version, socket);
      self.sessions[socket._meteorSession.id] = socket._meteorSession;
    } else if (!msg.version) {
      // connect message without a version. This means an old (pre-pre1)
      // client is trying to connect. If we just disconnect the
      // connection, they'll retry right away. Instead, just pause for a
      // bit (randomly distributed so as to avoid synchronized swarms)
      // and hold the connection open.
      var timeout = 1000 * (30 + Random.fraction() * 60);
      // drop all future data coming over this connection on the
      // floor. We don't want to confuse things.
      socket.removeAllListeners('data');
      setTimeout(function () {
        socket.send(stringifyDDP({msg: 'failed', version: version}));
        socket.close();
      }, timeout);
    } else {
      socket.send(stringifyDDP({msg: 'failed', version: version}));
      socket.close();
    }
  },
  /**
   * Register a publish handler function.
   *
   * @param name {String} identifier for query
   * @param handler {Function} publish handler
   * @param options {Object}
   *
   * Server will call handler function on each new subscription,
   * either when receiving DDP sub message for a named subscription, or on
   * DDP connect for a universal subscription.
   *
   * If name is null, this will be a subscription that is
   * automatically established and permanently on for all connected
   * client, instead of a subscription that can be turned on and off
   * with subscribe().
   *
   * options to contain:
   *  - (mostly internal) is_auto: true if generated automatically
   *    from an autopublish hook. this is for cosmetic purposes only
   *    (it lets us determine whether to print a warning suggesting
   *    that you turn off autopublish.)
   */
  publish: function (name, handler, options) {
    var self = this;

    options = options || {};

    if (name && name in self.publish_handlers) {
      Meteor._debug("Ignoring duplicate publish named '" + name + "'");
      return;
    }

    if (Package.autopublish && !options.is_auto) {
      // They have autopublish on, yet they're trying to manually
      // picking stuff to publish. They probably should turn off
      // autopublish. (This check isn't perfect -- if you create a
      // publish before you turn on autopublish, it won't catch
      // it. But this will definitely handle the simple case where
      // you've added the autopublish package to your app, and are
      // calling publish from your app code.)
      if (!self.warned_about_autopublish) {
        self.warned_about_autopublish = true;
        Meteor._debug(
"** You've set up some data subscriptions with Meteor.publish(), but\n" +
"** you still have autopublish turned on. Because autopublish is still\n" +
"** on, your Meteor.publish() calls won't have much effect. All data\n" +
"** will still be sent to all clients.\n" +
"**\n" +
"** Turn off autopublish by removing the autopublish package:\n" +
"**\n" +
"**   $ meteor remove autopublish\n" +
"**\n" +
"** .. and make sure you have Meteor.publish() and Meteor.subscribe() calls\n" +
"** for each collection that you want clients to see.\n");
      }
    }

    if (name)
      self.publish_handlers[name] = handler;
    else {
      self.universal_publish_handlers.push(handler);
      // Spin up the new publisher on any existing session too. Run each
      // session's subscription in a new Fiber, so that there's no change for
      // self.sessions to change while we're running this loop.
      _.each(self.sessions, function (session) {
        if (!session._dontStartNewUniversalSubs) {
          Fiber(function() {
            session._startSubscription(handler);
          }).run();
        }
      });
    }
  },

  _destroySession: function (session) {
    var self = this;
    delete self.sessions[session.id];
    if (session.sessionData.loginToken) {
      self.sessionsByLoginToken[session.sessionData.loginToken] = _.without(
        self.sessionsByLoginToken[session.sessionData.loginToken],
        session.id
      );
      if (_.isEmpty(self.sessionsByLoginToken[session.sessionData.loginToken])) {
        delete self.sessionsByLoginToken[session.sessionData.loginToken];
      }
    }
    session.destroy();
  },

  methods: function (methods) {
    var self = this;
    _.each(methods, function (func, name) {
      if (self.method_handlers[name])
        throw new Error("A method named '" + name + "' is already defined");
      self.method_handlers[name] = func;
    });
  },

  call: function (name /*, arguments */) {
    // if it's a function, the last argument is the result callback,
    // not a parameter to the remote method.
    var args = Array.prototype.slice.call(arguments, 1);
    if (args.length && typeof args[args.length - 1] === "function")
      var callback = args.pop();
    return this.apply(name, args, callback);
  },

  // @param options {Optional Object}
  // @param callback {Optional Function}
  apply: function (name, args, options, callback) {
    var self = this;

    // We were passed 3 arguments. They may be either (name, args, options)
    // or (name, args, callback)
    if (!callback && typeof options === 'function') {
      callback = options;
      options = {};
    }
    options = options || {};

    if (callback)
      // It's not really necessary to do this, since we immediately
      // run the callback in this fiber before returning, but we do it
      // anyway for regularity.
      callback = Meteor.bindEnvironment(callback, function (e) {
        // XXX improve error message (and how we report it)
        Meteor._debug("Exception while delivering result of invoking '" +
                      name + "'", e.stack);
      });

    // Run the handler
    var handler = self.method_handlers[name];
    var exception;
    if (!handler) {
      exception = new Meteor.Error(404, "Method not found");
    } else {
      // If this is a method call from within another method, get the
      // user state from the outer method, otherwise don't allow
      // setUserId to be called
      var userId = null;
      var setUserId = function() {
        throw new Error("Can't call setUserId on a server initiated method call");
      };
      var setLoginToken = function () {
        // XXX is this correct?
        throw new Error("Can't call _setLoginToken on a server " +
                        "initiated method call");
      };
      var currentInvocation = DDP._CurrentInvocation.get();
      if (currentInvocation) {
        userId = currentInvocation.userId;
        setUserId = function(userId) {
          currentInvocation.setUserId(userId);
        };
        setLoginToken = function (newToken) {
          currentInvocation._setLoginToken(newToken);
        };
      }

      var invocation = new MethodInvocation({
        isSimulation: false,
        userId: userId,
        setUserId: setUserId,
        _setLoginToken: setLoginToken,
        sessionData: self.sessionData
      });
      try {
        var result = DDP._CurrentInvocation.withValue(invocation, function () {
          return maybeAuditArgumentChecks(
            handler, invocation, args, "internal call to '" + name + "'");
        });
      } catch (e) {
        exception = e;
      }
    }

    // Return the result in whichever way the caller asked for it. Note that we
    // do NOT block on the write fence in an analogous way to how the client
    // blocks on the relevant data being visible, so you are NOT guaranteed that
    // cursor observe callbacks have fired when your callback is invoked. (We
    // can change this if there's a real use case.)
    if (callback) {
      callback(exception, result);
      return undefined;
    }
    if (exception)
      throw exception;
    return result;
  },

  _loginTokenChanged: function (session, newToken, oldToken) {
    var self = this;
    if (oldToken) {
      // Remove the session from the list of open sessions for the old token.
      self.sessionsByLoginToken[oldToken] = _.without(
        self.sessionsByLoginToken[oldToken],
        session.id
      );
      if (_.isEmpty(self.sessionsByLoginToken[oldToken]))
        delete self.sessionsByLoginToken[oldToken];
    }
    if (newToken) {
      if (! _.has(self.sessionsByLoginToken, newToken))
        self.sessionsByLoginToken[newToken] = [];
      self.sessionsByLoginToken[newToken].push(session.id);
    }
  },

  // Close all open sessions associated with any of the tokens in
  // `tokens`.
  _closeAllForTokens: function (tokens) {
    var self = this;
    _.each(tokens, function (token) {
      if (_.has(self.sessionsByLoginToken, token)) {
        // _destroySession modifies sessionsByLoginToken, so we clone it.
        _.each(EJSON.clone(self.sessionsByLoginToken[token]), function (sessionId) {
          // Destroy session and remove from self.sessions.
          var session = self.sessions[sessionId];
          if (session) {
            self._destroySession(session);
          }
        });
      }
    });
  }
});

var calculateVersion = function (clientSupportedVersions,
                                 serverSupportedVersions) {
  var correctVersion = _.find(clientSupportedVersions, function (version) {
    return _.contains(serverSupportedVersions, version);
  });
  if (!correctVersion) {
    correctVersion = serverSupportedVersions[0];
  }
  return correctVersion;
};

LivedataTest.calculateVersion = calculateVersion;


// "blind" exceptions other than those that were deliberately thrown to signal
// errors to the client
var wrapInternalException = function (exception, context) {
  if (!exception || exception instanceof Meteor.Error)
    return exception;

  // Did the error contain more details that could have been useful if caught in
  // server code (or if thrown from non-client-originated code), but also
  // provided a "sanitized" version with more context than 500 Internal server
  // error? Use that.
  if (exception.sanitizedError) {
    if (exception.sanitizedError instanceof Meteor.Error)
      return exception.sanitizedError;
    Meteor._debug("Exception " + context + " provides a sanitizedError that " +
                  "is not a Meteor.Error; ignoring");
  }

  // tests can set the 'expected' flag on an exception so it won't go to the
  // server log
  if (!exception.expected)
    Meteor._debug("Exception " + context, exception.stack);

  return new Meteor.Error(500, "Internal server error");
};


// Audit argument checks, if the audit-argument-checks package exists (it is a
// weak dependency of this package).
var maybeAuditArgumentChecks = function (f, context, args, description) {
  args = args || [];
  if (Package['audit-argument-checks']) {
    return Match._failIfArgumentsAreNotAllChecked(
      f, context, args, description);
  }
  return f.apply(context, args);
};<|MERGE_RESOLUTION|>--- conflicted
+++ resolved
@@ -368,12 +368,7 @@
     });
     // Drop the merge box data immediately.
     self.collectionViews = {};
-<<<<<<< HEAD
-    self.in_queue = [];
-    self.out_queue = [];
-=======
     self.inQueue = null;
->>>>>>> 43fddf98
   },
 
   // Send a message (doing nothing if no socket is connected right now.)
