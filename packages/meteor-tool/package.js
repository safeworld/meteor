Package.describe({
  summary: "The Meteor command-line tool",
<<<<<<< HEAD
  version: '1.1.0-winr.9'
=======
  version: '1.0.41'
>>>>>>> c5c9e2e9
});

Package.includeTool();<|MERGE_RESOLUTION|>--- conflicted
+++ resolved
@@ -1,10 +1,6 @@
 Package.describe({
   summary: "The Meteor command-line tool",
-<<<<<<< HEAD
-  version: '1.1.0-winr.9'
-=======
   version: '1.0.41'
->>>>>>> c5c9e2e9
 });
 
 Package.includeTool();