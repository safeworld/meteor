Package.describe({
  name: "babel-compiler",
  summary: "Parser/transpiler for ECMAScript 2015+ syntax",
  // Tracks the npm version below.  Use wrap numbers to increment
  // without incrementing the npm version.
<<<<<<< HEAD
  version: '5.8.24-plugins.0'
=======
  version: '5.8.24'
>>>>>>> 9575fcee
});

Npm.depends({
  'meteor-babel': '0.5.8'
});

Package.onUse(function (api) {
  api.addFiles([
    'babel.js',
    'babel-compiler.js'
  ], 'server');

  api.use('check@1.0.5');

  api.export('Babel', 'server');
  api.export('BabelCompiler', 'server');
});<|MERGE_RESOLUTION|>--- conflicted
+++ resolved
@@ -3,11 +3,7 @@
   summary: "Parser/transpiler for ECMAScript 2015+ syntax",
   // Tracks the npm version below.  Use wrap numbers to increment
   // without incrementing the npm version.
-<<<<<<< HEAD
-  version: '5.8.24-plugins.0'
-=======
   version: '5.8.24'
->>>>>>> 9575fcee
 });
 
 Npm.depends({
