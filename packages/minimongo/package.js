--- conflicted
+++ resolved
@@ -1,10 +1,6 @@
 Package.describe({
   summary: "Meteor's client-side datastore: a port of MongoDB to Javascript",
-<<<<<<< HEAD
-  version: '1.1.0-beta.17'
-=======
-  version: '1.0.23'
->>>>>>> 6b34e1ed
+  version: '1.2.0-beta.17'
 });
 
 Package.onUse(function (api) {
