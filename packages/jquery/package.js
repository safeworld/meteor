Package.describe({
  summary: "Manipulate the DOM using CSS selectors",
  // This matches the upstream version. If you want to publish a new version of
  // the package without pulling a new upstream version, you should call it
  // '1.11.2_1'.
<<<<<<< HEAD
  version: '1.11.3-winr.2_1'
=======
  //
  // XXX WHOOPS!  We accidentally published jquery 1.11.2 as 1.11.3, because we
  // naively thought that "call the version '1.11.2', add a comment saying that
  // the next version should be '1.11.2_1'" would be sufficient to not be
  // missed during the semi-automated version number bumping step. Next time, use `_0` from the start so it's obvious that something weird is happening!
  version: '1.11.3'  // XXX see above!!!!
>>>>>>> a56d73fd
});

Package.onUse(function (api) {
  api.addFiles(['jquery.js', 'post.js'], 'client');

  api.export('$', 'client');
  api.export('jQuery', 'client');
});<|MERGE_RESOLUTION|>--- conflicted
+++ resolved
@@ -1,18 +1,11 @@
 Package.describe({
   summary: "Manipulate the DOM using CSS selectors",
-  // This matches the upstream version. If you want to publish a new version of
-  // the package without pulling a new upstream version, you should call it
-  // '1.11.2_1'.
-<<<<<<< HEAD
-  version: '1.11.3-winr.2_1'
-=======
-  //
+
   // XXX WHOOPS!  We accidentally published jquery 1.11.2 as 1.11.3, because we
   // naively thought that "call the version '1.11.2', add a comment saying that
   // the next version should be '1.11.2_1'" would be sufficient to not be
   // missed during the semi-automated version number bumping step. Next time, use `_0` from the start so it's obvious that something weird is happening!
-  version: '1.11.3'  // XXX see above!!!!
->>>>>>> a56d73fd
+  version: '1.11.3-winr.2_1'  // XXX see above!!!!
 });
 
 Package.onUse(function (api) {
