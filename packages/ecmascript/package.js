Package.describe({
  name: 'ecmascript',
<<<<<<< HEAD
  version: '0.7.0-beta.11',
=======
  version: '0.7.1-beta.4',
>>>>>>> 5ab626ce
  summary: 'Compiler plugin that supports ES2015+ in all .js files',
  documentation: 'README.md'
});

Package.registerBuildPlugin({
  name: 'compile-ecmascript',
  use: ['babel-compiler'],
  sources: ['plugin.js']
});

Package.onUse(function (api) {
  api.use('isobuild:compiler-plugin@1.0.0');
  api.use('babel-compiler');

  // The following api.imply calls should match those in
  // ../coffeescript/package.js.
  api.imply('modules');
  api.imply('ecmascript-runtime');
  api.imply('babel-runtime');
  api.imply('promise');

  api.addFiles("ecmascript.js", "server");
  api.export("ECMAScript", "server");
});

Package.onTest(function (api) {
  api.use(["tinytest", "underscore"]);
  api.use(["es5-shim", "ecmascript", "babel-compiler"]);
  api.addFiles("runtime-tests.js");
  api.addFiles("transpilation-tests.js", "server");

  api.addFiles("bare-test.js");
  api.addFiles("bare-test-file.js", ["client", "server"], {
    bare: true
  });
});<|MERGE_RESOLUTION|>--- conflicted
+++ resolved
@@ -1,10 +1,6 @@
 Package.describe({
   name: 'ecmascript',
-<<<<<<< HEAD
-  version: '0.7.0-beta.11',
-=======
-  version: '0.7.1-beta.4',
->>>>>>> 5ab626ce
+  version: '0.8.0-beta.11',
   summary: 'Compiler plugin that supports ES2015+ in all .js files',
   documentation: 'README.md'
 });
