--- conflicted
+++ resolved
@@ -17,14 +17,11 @@
     scope: scopes
   };
 
-<<<<<<< HEAD
-=======
   if (hasOwn.call(tokens, "expiresAt")) {
     serviceData.expiresAt =
       Date.now() + 1000 * parseInt(tokens.expiresIn, 10);
   }
 
->>>>>>> 7a9dd2b7
   var fields = Object.create(null);
   Google.whitelistedFields.forEach(function (name) {
     if (hasOwn.call(identity, name)) {
