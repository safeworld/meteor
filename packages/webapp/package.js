--- conflicted
+++ resolved
@@ -1,10 +1,6 @@
 Package.describe({
   summary: "Serves a Meteor app over HTTP",
-<<<<<<< HEAD
-  version: '1.2.10-beta.7'
-=======
-  version: '1.2.10'
->>>>>>> 126b9172
+  version: '1.3.10-beta.7'
 });
 
 Npm.depends({connect: "2.30.2",
