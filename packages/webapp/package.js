--- conflicted
+++ resolved
@@ -1,10 +1,6 @@
 Package.describe({
   summary: "Serves a Meteor app over HTTP",
-<<<<<<< HEAD
   version: '1.4.0-beta.11'
-=======
-  version: '1.3.18-beta152.5'
->>>>>>> 6cf879d6
 });
 
 Npm.depends({connect: "2.30.2",
