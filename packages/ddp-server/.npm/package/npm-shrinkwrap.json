--- conflicted
+++ resolved
@@ -4,74 +4,37 @@
     "faye-websocket": {
       "version": "0.10.0",
       "resolved": "https://registry.npmjs.org/faye-websocket/-/faye-websocket-0.10.0.tgz",
-      "from": "faye-websocket@>=0.10.0 <0.11.0"
+      "integrity": "sha1-TkkvjQTftviQA1B/btvy1QHnxvQ="
     },
     "http-parser-js": {
       "version": "0.4.6",
       "resolved": "https://registry.npmjs.org/http-parser-js/-/http-parser-js-0.4.6.tgz",
-      "from": "http-parser-js@>=0.4.0"
+      "integrity": "sha1-GVJz9YcExFLWcQdr4gEyndNB3FU="
     },
     "permessage-deflate": {
-<<<<<<< HEAD
-      "version": "0.1.5",
-      "resolved": "https://registry.npmjs.org/permessage-deflate/-/permessage-deflate-0.1.5.tgz",
-      "integrity": "sha1-RRGjAFevyJE03AJgG5VHIwE7zXA="
-    },
-    "sockjs": {
-      "version": "0.3.17",
-      "resolved": "https://registry.npmjs.org/sockjs/-/sockjs-0.3.17.tgz",
-      "integrity": "sha1-7xuI9dc+Ynj62OlHaskQZDgvO0Q=",
-      "dependencies": {
-        "faye-websocket": {
-          "version": "0.10.0",
-          "resolved": "https://registry.npmjs.org/faye-websocket/-/faye-websocket-0.10.0.tgz",
-          "integrity": "sha1-TkkvjQTftviQA1B/btvy1QHnxvQ=",
-          "dependencies": {
-            "websocket-driver": {
-              "version": "0.6.5",
-              "resolved": "https://registry.npmjs.org/websocket-driver/-/websocket-driver-0.6.5.tgz",
-              "integrity": "sha1-XLJVbOuF9Dc8bYI4qmkchFThOjY=",
-              "dependencies": {
-                "websocket-extensions": {
-                  "version": "0.1.1",
-                  "resolved": "https://registry.npmjs.org/websocket-extensions/-/websocket-extensions-0.1.1.tgz",
-                  "integrity": "sha1-domUmcGEtu91Q3fC27DNbLVdKec="
-                }
-              }
-            }
-          }
-        },
-        "uuid": {
-          "version": "2.0.2",
-          "resolved": "https://registry.npmjs.org/uuid/-/uuid-2.0.2.tgz",
-          "integrity": "sha1-SL1WmPBnfjx5AaHEbvFbFkN5RyY="
-        }
-      }
-=======
       "version": "0.1.6",
       "resolved": "https://registry.npmjs.org/permessage-deflate/-/permessage-deflate-0.1.6.tgz",
-      "from": "permessage-deflate@0.1.6"
+      "integrity": "sha1-WB8c7fvUQPrEfQd3vohjM4a5kt4="
     },
     "sockjs": {
       "version": "0.3.18",
       "resolved": "https://registry.npmjs.org/sockjs/-/sockjs-0.3.18.tgz",
-      "from": "sockjs@0.3.18"
+      "integrity": "sha1-2bKJMWyn33dZXvKZ4HXw+TfrQgc="
     },
     "uuid": {
       "version": "2.0.3",
       "resolved": "https://registry.npmjs.org/uuid/-/uuid-2.0.3.tgz",
-      "from": "uuid@>=2.0.2 <3.0.0"
+      "integrity": "sha1-Z+LoY3lyFVMN/zGOW/nc6/1Hsho="
     },
     "websocket-driver": {
       "version": "0.7.0",
       "resolved": "https://registry.npmjs.org/websocket-driver/-/websocket-driver-0.7.0.tgz",
-      "from": "websocket-driver@>=0.5.1"
+      "integrity": "sha1-DK+dLXVdk67gSdS90NP+LMoqJOs="
     },
     "websocket-extensions": {
       "version": "0.1.2",
       "resolved": "https://registry.npmjs.org/websocket-extensions/-/websocket-extensions-0.1.2.tgz",
-      "from": "websocket-extensions@>=0.1.1"
->>>>>>> 78f3242f
+      "integrity": "sha1-Dhh4HeYpoYMIzhSBZQ9n/6JpOl0="
     }
   }
 }