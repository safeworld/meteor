--- conflicted
+++ resolved
@@ -1,10 +1,6 @@
 Package.describe({
   name: "modules",
-<<<<<<< HEAD
   version: "0.9.0-beta.14",
-=======
-  version: "0.8.2",
->>>>>>> 7a9dd2b7
   summary: "CommonJS module system",
   documentation: "README.md"
 });
