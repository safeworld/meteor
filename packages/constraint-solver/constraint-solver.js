--- conflicted
+++ resolved
@@ -23,23 +23,6 @@
   // The main resolver
   self.resolver = new ConstraintSolver.Resolver();
 
-<<<<<<< HEAD
-  // XXX for now we convert unibuilds to unit versions as "deps#os"
-
-  var allPackageNames = catalog.getAllPackageNames();
-
-  var sortedVersionsForPackage = {};
-  var forEveryVersion = function (iter) {
-    _.each(allPackageNames, function (packageName) {
-      if (! sortedVersionsForPackage[packageName])
-        sortedVersionsForPackage[packageName] = catalog.getSortedVersions(packageName);
-      _.each(sortedVersionsForPackage[packageName], function (version) {
-        var versionDef = catalog.getVersion(packageName, version);
-        iter(packageName, version, versionDef);
-      });
-    });
-  };
-=======
   self._packageInfoLoadQueue = [];
   self._packagesEverEnqueued = {};
   self._loadingPackageInfo = false;
@@ -79,7 +62,6 @@
   // XXX throw error if the package doesn't exist?
   _.each(sortedVersions, function (version) {
     var versionDef = self.catalog.getVersion(packageName, version);
->>>>>>> a8e37222
 
     var unibuilds = {};
 
