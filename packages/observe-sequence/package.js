Package.describe({
  summary: "Observe changes to various sequence types such as arrays, cursors and objects",
<<<<<<< HEAD
  version: "1.0.0"
=======
  version: "1.0.1"
>>>>>>> dfd1fbcb
});

Package.on_use(function (api) {
  api.use('deps');
  api.use('minimongo');  // for idStringify
  api.use('underscore');
  api.use('random');
  api.export('ObserveSequence');
  api.add_files(['observe_sequence.js']);
});

Package.on_test(function (api) {
  api.use('tinytest');
  api.use('observe-sequence');
  api.use('underscore');
  api.use('ejson');
  api.add_files(['observe_sequence_tests.js'], 'client');
});<|MERGE_RESOLUTION|>--- conflicted
+++ resolved
@@ -1,10 +1,6 @@
 Package.describe({
   summary: "Observe changes to various sequence types such as arrays, cursors and objects",
-<<<<<<< HEAD
-  version: "1.0.0"
-=======
   version: "1.0.1"
->>>>>>> dfd1fbcb
 });
 
 Package.on_use(function (api) {
