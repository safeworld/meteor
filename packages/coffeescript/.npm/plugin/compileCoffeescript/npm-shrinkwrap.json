{
  "dependencies": {
    "coffee-script": {
<<<<<<< HEAD
      "version": "1.11.0",
      "resolved": "https://registry.npmjs.org/coffee-script/-/coffee-script-1.11.0.tgz",
      "from": "coffee-script@1.11.0"
=======
      "version": "1.11.1",
      "resolved": "https://registry.npmjs.org/coffee-script/-/coffee-script-1.11.1.tgz",
      "from": "coffee-script@1.11.1"
>>>>>>> d8d70eab
    },
    "source-map": {
      "version": "0.5.6",
      "resolved": "https://registry.npmjs.org/source-map/-/source-map-0.5.6.tgz",
      "from": "source-map@0.5.6"
    }
  }
}<|MERGE_RESOLUTION|>--- conflicted
+++ resolved
@@ -1,15 +1,9 @@
 {
   "dependencies": {
     "coffee-script": {
-<<<<<<< HEAD
-      "version": "1.11.0",
-      "resolved": "https://registry.npmjs.org/coffee-script/-/coffee-script-1.11.0.tgz",
-      "from": "coffee-script@1.11.0"
-=======
       "version": "1.11.1",
       "resolved": "https://registry.npmjs.org/coffee-script/-/coffee-script-1.11.1.tgz",
       "from": "coffee-script@1.11.1"
->>>>>>> d8d70eab
     },
     "source-map": {
       "version": "0.5.6",
