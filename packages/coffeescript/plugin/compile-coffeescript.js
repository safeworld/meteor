--- conflicted
+++ resolved
@@ -83,19 +83,14 @@
 
     let sourceMap = JSON.parse(output.v3SourceMap);
 
-<<<<<<< HEAD
     output.js = stripExportedVars(
       output.js,
       inputFile.getDeclaredExports().map(e => e.name)
     );
 
-    if (source.indexOf('`') !== -1) {
-      // If source contains backticks, pass the coffee output through babel-compiler
-=======
     if (/`|\b(?:import|export|yield)\b/.test(source)) {
       // If source contains backticks or features that output as ES2015+,
       // pass the coffee output through babel-compiler
->>>>>>> c829bf58
       const doubleRoastedCoffee =
         this.babelCompiler.processOneFileForTarget(inputFile, output.js);
 
