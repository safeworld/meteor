// All other packages automatically depend on this one

Package.describe({
  summary: "Core Meteor environment",
<<<<<<< HEAD
  version: '1.6.2-beta.2'
=======
  version: '1.7.0'
>>>>>>> d502d2c5
});

Package.registerBuildPlugin({
  name: "basicFileTypes",
  sources: ['plugin/basic-file-types.js']
});

Npm.depends({
  "meteor-deque": "2.1.0"
});

Package.onUse(function (api) {
  api.use('underscore', ['client', 'server']);

  api.use('isobuild:compiler-plugin@1.0.0');

  api.export('Meteor');

  api.addFiles('global.js', ['client', 'server']);
  api.export('global');

  api.addFiles('client_environment.js', 'client');
  api.addFiles('server_environment.js', 'server');
  // Defined by client_environment.js and server_environment.js.
  api.export("meteorEnv");

  api.addFiles('cordova_environment.js', 'web.cordova');
  api.addFiles('helpers.js', ['client', 'server']);
  api.addFiles('setimmediate.js', ['client', 'server']);
  api.addFiles('timers.js', ['client', 'server']);
  api.addFiles('errors.js', ['client', 'server']);
  api.addFiles('fiber_helpers.js', 'server');
  api.addFiles('fiber_stubs_client.js', 'client');
  api.addFiles('startup_client.js', ['client']);
  api.addFiles('startup_server.js', ['server']);
  api.addFiles('debug.js', ['client', 'server']);
  api.addFiles('string_utils.js', ['client', 'server']);
  api.addFiles('test_environment.js', ['client', 'server']);
  
  // dynamic variables, bindEnvironment
  // XXX move into a separate package?
  api.addFiles('dynamics_browser.js', 'client');
  api.addFiles('dynamics_nodejs.js', 'server');

  // note server before common. usually it is the other way around, but
  // in this case server must load first.
  api.addFiles('url_server.js', 'server');
  api.addFiles('url_common.js', ['client', 'server']);

  // People expect process.exit() to not swallow console output.
  // On Windows, it sometimes does, so we fix it for all apps and packages
  api.addFiles('flush-buffers-on-exit-in-windows.js', 'server');
});

Package.onTest(function (api) {
  api.use(['underscore', 'tinytest', 'test-helpers']);

  api.addFiles('browser_environment_test.js', 'web.browser');
  api.addFiles('client_environment_test.js', 'client');
  api.addFiles('cordova_environment_test.js', 'web.cordova');
  api.addFiles('server_environment_test.js', 'server');

  api.addFiles('helpers_test.js', ['client', 'server']);
  api.addFiles('dynamics_test.js', ['client', 'server']);

  api.addFiles('fiber_helpers_test.js', ['server']);
  api.addFiles('wrapasync_test.js', ['server']);

  api.addFiles('url_tests.js', ['client', 'server']);

  api.addFiles('timers_tests.js', ['client', 'server']);

  api.addFiles('debug_test.js', 'client');

  api.addFiles('bare_test_setup.js', 'client', {bare: true});
  api.addFiles('bare_tests.js', 'client');
});<|MERGE_RESOLUTION|>--- conflicted
+++ resolved
@@ -2,11 +2,7 @@
 
 Package.describe({
   summary: "Core Meteor environment",
-<<<<<<< HEAD
-  version: '1.6.2-beta.2'
-=======
-  version: '1.7.0'
->>>>>>> d502d2c5
+  version: '1.7.0-beta.2'
 });
 
 Package.registerBuildPlugin({
