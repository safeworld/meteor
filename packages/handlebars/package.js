Package.describe({
<<<<<<< HEAD
  name: "handlebars",
  test: "handlebars-test",
  summary: "Simple semantic templating language",
=======
  summary: "Deprecated",
>>>>>>> 3b21c2d9
  version: '1.0.0',
  internal: true
});

Package.on_use(function (api) {
// XXX we unfortunately we can't do this since `meteor test-packages`
// tries to load all packages.
//
//  throw new Error(
//    "The 'handlebars' package is deprecated. "
//      + "`Handlebars.registerHelper` is now `UI.registerHelper` in the 'ui' package.");
});
<|MERGE_RESOLUTION|>--- conflicted
+++ resolved
@@ -1,11 +1,7 @@
 Package.describe({
-<<<<<<< HEAD
   name: "handlebars",
   test: "handlebars-test",
-  summary: "Simple semantic templating language",
-=======
   summary: "Deprecated",
->>>>>>> 3b21c2d9
   version: '1.0.0',
   internal: true
 });
