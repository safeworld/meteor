Github = {};

// Request Github credentials for the user
// @param options {optional}
// @param credentialRequestCompleteCallback {Function} Callback function to call on
//   completion. Takes one argument, credentialToken on success, or Error on
//   error.
Github.requestCredential = function (options, credentialRequestCompleteCallback) {
  // support both (options, callback) and (callback).
  if (!credentialRequestCompleteCallback && typeof options === 'function') {
    credentialRequestCompleteCallback = options;
    options = {};
  }

  var config = ServiceConfiguration.configurations.findOne({service: 'github'});
  if (!config) {
    credentialRequestCompleteCallback && credentialRequestCompleteCallback(
      new ServiceConfiguration.ConfigError());
    return;
  }
  var credentialToken = Random.secret();

  var scope = (options && options.requestPermissions) || [];
  var flatScope = _.map(scope, encodeURIComponent).join('+');

  var loginStyle = OAuth._loginStyle('github', config, options);

  var loginUrl =
    'https://github.com/login/oauth/authorize' +
    '?client_id=' + config.clientId +
    '&scope=' + flatScope +
    '&redirect_uri=' + OAuth._redirectUri('github', config) +
    '&state=' + OAuth._stateParam(loginStyle, credentialToken);

  OAuth.launchLogin({
    loginService: "github",
    loginStyle: loginStyle,
    loginUrl: loginUrl,
    credentialRequestCompleteCallback: credentialRequestCompleteCallback,
    credentialToken: credentialToken,
<<<<<<< HEAD
    popupOptons: {width: 900, height: 450}
=======
    popupOptions: {width: 900, height: 450}
>>>>>>> 6c22fa75
  });
};<|MERGE_RESOLUTION|>--- conflicted
+++ resolved
@@ -38,10 +38,6 @@
     loginUrl: loginUrl,
     credentialRequestCompleteCallback: credentialRequestCompleteCallback,
     credentialToken: credentialToken,
-<<<<<<< HEAD
-    popupOptons: {width: 900, height: 450}
-=======
     popupOptions: {width: 900, height: 450}
->>>>>>> 6c22fa75
   });
 };