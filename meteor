--- conflicted
+++ resolved
@@ -1,14 +1,10 @@
 #!/bin/bash
 
-<<<<<<< HEAD
-BUNDLE_VERSION=0.3.29
-=======
 # danger will robinson!  mother:config/download-dev-bundles.sh only goes up to
 # 0.3.30!
 
 # Before you increment this again, fix the script listed above.
 BUNDLE_VERSION=0.3.30
->>>>>>> b32e1d3c
 
 # OS Check. Put here because here is where we download the precompiled
 # bundles that are arch specific.
