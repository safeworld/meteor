--- conflicted
+++ resolved
@@ -1658,7 +1658,6 @@
   maxArgs: Infinity,
   requiresApp: true
 }, function (options) {
-<<<<<<< HEAD
   // Special case on reserved package namespaces, such as 'cordova'
   var cordovaPlugins;
   try {
@@ -1692,7 +1691,7 @@
 
   if (_.isEmpty(args))
     return 0;
-=======
+
   // For every package name specified, add it to our list of package
   // constraints. Don't run the constraint solver until you have added all of
   // them -- add should be an atomic operation regardless of the package
@@ -1713,7 +1712,6 @@
       throw new main.ExitWithCode(1);
     }
   });
->>>>>>> 3ce808aa
 
   var failed = false;
 
@@ -1735,7 +1733,6 @@
     return 1;
   }
 
-<<<<<<< HEAD
   // For every package name specified, add it to our list of package
   // constraints. Don't run the constraint solver until you have added all of
   // them -- add should be an atomic operation regardless of the package
@@ -1745,8 +1742,7 @@
   var constraints = _.map(args, function (packageReq) {
     return utils.parseConstraint(packageReq);
   });
-=======
->>>>>>> 3ce808aa
+
   _.each(constraints, function (constraint) {
     // Check that the package exists.
     doOrDie(function () {
