var _ = require('underscore');
var files = require('./files.js');
var utils = require('./utils.js');
var parseStack = require('./parse-stack.js');
var release = require('./release.js');
var catalog = require('./catalog.js');
var archinfo = require('./archinfo.js');
var Future = require('fibers/future');
var isopackets = require("./isopackets.js");
var config = require('./config.js');
var buildmessage = require('./buildmessage.js');
var util = require('util');
var child_process = require('child_process');
var webdriver = require('browserstack-webdriver');
var phantomjs = require('phantomjs');
var catalogRemote = require('./catalog-remote.js');
var Console = require('./console.js').Console;
var tropohouseModule = require('./tropohouse.js');
var packageMapModule = require('./package-map.js');
var isopackCacheModule = require('./isopack-cache.js');

// Exception representing a test failure
var TestFailure = function (reason, details) {
  var self = this;
  self.reason = reason;
  self.details = details || {};
  self.stack = (new Error).stack;
};

// Use this to decorate functions that throw TestFailure. Decorate the
// first function that should not be included in the call stack shown
// to the user.
var markStack = function (f) {
  return parseStack.markTop(f);
};

// Call from a test to throw a TestFailure exception and bail out of the test
var fail = markStack(function (reason) {
  throw new TestFailure(reason);
});

// Call from a test to assert that 'actual' is equal to 'expected',
// with 'actual' being the value that the test got and 'expected'
// being the expected value
var expectEqual = markStack(function (actual, expected) {
  var Package = isopackets.load('ejson');
  if (! Package.ejson.EJSON.equals(actual, expected)) {
    throw new TestFailure("not-equal", {
      expected: expected,
      actual: actual
    });
  }
});

// Call from a test to assert that 'actual' is truthy.
var expectTrue = markStack(function (actual) {
  if (! actual) {
    throw new TestFailure('not-true');
  }
});
// Call from a test to assert that 'actual' is falsey.
var expectFalse = markStack(function (actual) {
  if (actual) {
    throw new TestFailure('not-false');
  }
});

var expectThrows = markStack(function (f) {
  var threw = false;
  try {
    f();
  } catch (e) {
    threw = true;
  }

  if (! threw)
    throw new TestFailure("expected-exception");
});

// Execute a command synchronously, discarding stderr.
var execFileSync = function (binary, args, opts) {
  return Future.wrap(function(cb) {
    var cb2 = function(err, stdout, stderr) { cb(err, stdout); };
    child_process.execFile(binary, args, opts, cb2);
  })().wait();
};

var doOrThrow = function (f) {
  var ret;
  var messages = buildmessage.capture(function () {
    ret = f();
  });
  if (messages.hasMessages()) {
    throw Error(messages.formatMessages());
  }
  return ret;
};

// Our current strategy for running tests that need warehouses is to build all
// packages from the checkout into this temporary tropohouse directory, and for
// each test that need a fake warehouse, copy the built packages into the
// test-specific warehouse directory.  This isn't particularly fast, but it'll
// do for now. We build the packages during the first test that needs them.
var builtPackageTropohouseDir = null;
var tropohouseLocalCatalog = null;
var tropohouseIsopackCache = null;

// Let's build a minimal set of packages that's enough to get self-test
// working.  (And that doesn't need us to download any Atmosphere packages.)
var ROOT_PACKAGES_TO_BUILD_IN_SANDBOX = [
  // We need the tool in order to run from the fake warehouse at all.
  "meteor-tool",
  // We need the packages in the skeleton app in order to test 'meteor create'.
  "meteor-platform", "autopublish", "insecure"
];

var setUpBuiltPackageTropohouse = function () {
  if (builtPackageTropohouseDir)
    return;
  builtPackageTropohouseDir = files.mkdtemp('built-package-tropohouse');

  if (config.getPackagesDirectoryName() !== 'packages')
    throw Error("running self-test with METEOR_PACKAGE_SERVER_URL set?");

  var tropohouse = new tropohouseModule.Tropohouse(builtPackageTropohouseDir);
  tropohouseLocalCatalog = newSelfTestCatalog();
  var versions = {};
  _.each(
    tropohouseLocalCatalog.getAllNonTestPackageNames(),
    function (packageName) {
      versions[packageName] =
        tropohouseLocalCatalog.getLatestVersion(packageName).version;
  });
  var packageMap = new packageMapModule.PackageMap(versions, {
    localCatalog: tropohouseLocalCatalog
  });
  // Make an isopack cache that doesn't automatically save isopacks to disk and
  // has no access to versioned packages.
  tropohouseIsopackCache = new isopackCacheModule.IsopackCache({
    packageMap: packageMap,
    includeCordovaUnibuild: true
  });
  doOrThrow(function () {
    buildmessage.enterJob("building self-test packages", function () {
      // Build the packages into the in-memory IsopackCache.
      tropohouseIsopackCache.buildLocalPackages(
        ROOT_PACKAGES_TO_BUILD_IN_SANDBOX);
    });
  });

  // Save all the isopacks into builtPackageTropohouseDir/packages.  (Note that
  // we are always putting them into the default 'packages' (assuming
  // $METEOR_PACKAGE_SERVER_URL is not set in the self-test process itself) even
  // though some tests will want them to be under
  // 'packages-for-server/test-packages'; we'll fix this in _makeWarehouse.
  tropohouseIsopackCache.eachBuiltIsopack(function (name, isopack) {
    tropohouse._saveIsopack(isopack, name);
  });
};

var newSelfTestCatalog = function () {
  if (! files.inCheckout())
    throw Error("Only can build packages from a checkout");

  var catalogLocal = require('./catalog-local.js');
  var selfTestCatalog = new catalogLocal.LocalCatalog;
  var messages = buildmessage.capture(
    { title: "scanning local core packages" },
    function () {
      // When building a fake warehouse from a checkout, we use local packages,
      // but *ONLY THOSE FROM THE CHECKOUT*: not app packages or $PACKAGE_DIRS
      // packages.  One side effect of this: we really really expect them to all
      // build, and we're fine with dying if they don't (there's no worries
      // about needing to springboard).
      selfTestCatalog.initialize({
        localPackageSearchDirs: [files.pathJoin(
          files.getCurrentToolsDir(), 'packages')]
      });
    });
  if (messages.hasMessages()) {
    Console.arrowError("Errors while scanning core packages:");
    Console.printMessages(messages);
    throw new Error("scan failed?");
  }
  return selfTestCatalog;
};


///////////////////////////////////////////////////////////////////////////////
// Matcher
///////////////////////////////////////////////////////////////////////////////

// Handles the job of waiting until text is seen that matches a
// regular expression.

var Matcher = function (run) {
  var self = this;
  self.buf = "";
  self.ended = false;
  self.matchPattern = null;
  self.matchFuture = null;
  self.matchStrict = null;
  self.run = run; // used only to set a field on exceptions
};

_.extend(Matcher.prototype, {
  write: function (data) {
    var self = this;
    self.buf += data;
    self._tryMatch();
  },

  match: function (pattern, timeout, strict) {
    var self = this;
    if (self.matchFuture)
      throw new Error("already have a match pending?");
    self.matchPattern = pattern;
    self.matchStrict = strict;
    var f = self.matchFuture = new Future;
    self._tryMatch(); // could clear self.matchFuture

    var timer = null;
    if (timeout) {
      timer = setTimeout(function () {
        self.matchPattern = null;
        self.matchStrict = null;
        self.matchFuture = null;
        f['throw'](new TestFailure('match-timeout', { run: self.run }));
      }, timeout * 1000);
    }

    try {
      return f.wait();
    } finally {
      if (timer)
        clearTimeout(timer);
    }
  },

  end: function () {
    var self = this;
    self.ended = true;
    self._tryMatch();
  },

  matchEmpty: function () {
    var self = this;

    if (self.buf.length > 0) {
      Console.info("Extra junk is :", self.buf);
      throw new TestFailure('junk-at-end', { run: self.run });
    }
  },

  _tryMatch: function () {
    var self = this;

    var f = self.matchFuture;
    if (! f)
      return;

    var ret = null;

    if (self.matchPattern instanceof RegExp) {
      var m = self.buf.match(self.matchPattern);
      if (m) {
        if (self.matchStrict && m.index !== 0) {
          self.matchFuture = null;
          self.matchStrict = null;
          self.matchPattern = null;
<<<<<<< HEAD
          f['throw'](new TestFailure('junk-before', { run: self.run }));
=======
          f['throw'](new TestFailure(
            'junk-before', { run: self.run, pattern: self.matchPattern }));
>>>>>>> b6527702
          return;
        }
        ret = m;
        self.buf = self.buf.slice(m.index + m[0].length);
      }
    } else {
      var i = self.buf.indexOf(self.matchPattern);
      if (i !== -1) {
        if (self.matchStrict && i !== 0) {
          self.matchFuture = null;
          self.matchStrict = null;
          self.matchPattern = null;
<<<<<<< HEAD
          f['throw'](new TestFailure('junk-before', { run: self.run }));
=======
          f['throw'](new TestFailure('junk-before',
                                     { run: self.run, pattern: self.matchPattern }));
>>>>>>> b6527702
          return;
        }
        ret = self.matchPattern;
        self.buf = self.buf.slice(i + self.matchPattern.length);
      }
    }

    if (ret !== null) {
      self.matchFuture = null;
      self.matchStrict = null;
      self.matchPattern = null;
      f['return'](ret);
      return;
    }

    if (self.ended) {
      var failure = new TestFailure('no-match', { run: self.run,
                                                  pattern: self.matchPattern });
      self.matchFuture = null;
      self.matchStrict = null;
      self.matchPattern = null;
      f['throw'](failure);
      return;
    }
  }
});


///////////////////////////////////////////////////////////////////////////////
// OutputLog
///////////////////////////////////////////////////////////////////////////////

// Maintains a line-by-line merged log of multiple output channels
// (eg, stdout and stderr).

var OutputLog = function (run) {
  var self = this;

  // each entry is an object with keys 'channel', 'text', and if it is
  // the last entry and there was no newline terminator, 'bare'
  self.lines = [];

  // map from a channel name to an object representing a partially
  // read line of text on that channel. That object has keys 'text'
  // (text read), 'offset' (cursor position, equal to text.length
  // unless a '\r' has been read).
  self.buffers = {};

  // a Run, exclusively for inclusion in exceptions
  self.run = run;
};

_.extend(OutputLog.prototype, {
  write: function (channel, text) {
    var self = this;

    if (! _.has(self.buffers, 'channel'))
      self.buffers[channel] = { text: '', offset: 0};
    var b = self.buffers[channel];

    while (text.length) {
      var m = text.match(/^[^\n\r]+/);
      if (m) {
        // A run of non-control characters.
        b.text = b.text.substr(0, b.offset) +
          m[0] + b.text.substr(b.offset + m[0].length);
        b.offset += m[0].length;
        text = text.substr(m[0].length);
        continue;
      }

      if (text[0] === '\r') {
        b.offset = 0;
        text = text.substr(1);
        continue;
      }

      if (text[0] === '\n') {
        self.lines.push({ channel: channel, text: b.text });
        b.text = '';
        b.offset = 0;
        text = text.substr(1);
        continue;
      }

      throw new Error("conditions should have been exhaustive?");
    }
  },

  end: function () {
    var self = this;

    _.each(_.keys(self.buffers), function (channel) {
      if (self.buffers[channel].text.length) {
        self.lines.push({ channel: channel,
                          text: self.buffers[channel].text,
                          bare: true });
        self.buffers[channel] = { text: '', offset: 0};
      }
    });
  },

  forbid: function (pattern, channel) {
    var self = this;
    _.each(self.lines, function (line) {
      if (channel && channel !== line.channel)
        return;

      var match = (pattern instanceof RegExp) ?
        (line.text.match(pattern)) : (line.text.indexOf(pattern) !== -1);
      if (match)
        throw new TestFailure('forbidden-string-present', { run: self.run });
    });
  },

  get: function () {
    var self = this;
    return self.lines;
  }
});


///////////////////////////////////////////////////////////////////////////////
// Sandbox
///////////////////////////////////////////////////////////////////////////////

// Represents an install of the tool. Creating this creates a private
// sandbox with its own state, separate from the state of the current
// meteor install or checkout, from the user's homedir, and from the
// state of any other sandbox. It also creates an empty directory
// which will be, by default, the cwd for runs created inside the
// sandbox (you can change this with the cd() method).
//
// This will throw TestFailure if it has to build packages to set up
// the sandbox and the build fails. So, only call it from inside
// tests.
//
// options:
// - warehouse: set to sandbox the warehouse too. If you don't do
//   this, the tests are run in the same context (checkout or
//   warehouse) as the actual copy of meteor you're running (the
//   meteor in 'meteor self-test'. This may only be set when you're
//   running 'meteor self-test' from a checkout. If it is set, it
//   should look something like this:
//   {
//     version1: { tools: 'tools1', notices: (...) },
//     version2: { tools: 'tools2', upgraders: ["a"],
//     notices: (...), latest: true }
//   }
//   This would set up a simulated warehouse with two releases in it,
//   one called 'version1' and having a tools version of 'tools1', and
//   similarly with 'version2'/'tools2', with the latter being marked
//   as the latest release, and the latter also having a single
//   upgrader named "a". The releases are made by building the
//   checkout into a release, and are identical except for their
//   version names. If you pass 'notices' (which is optional), set it
//   to the verbatim contents of the notices.json file for the
//   release, as an object.
// - fakeMongo: if set, set an environment variable that causes our
//   'fake-mongod' stub process to be started instead of 'mongod'. The
//   tellMongo method then becomes available on Runs for controlling
//   the stub.
// - clients
//   - browserstack: true if browserstack clients should be used
//   - port: the port that the clients should run on

var Sandbox = function (options) {
  var self = this;
  // default options
  options = _.extend({ clients: {} }, options);

  self.root = files.mkdtemp();
  self.warehouse = null;

  self.home = files.pathJoin(self.root, 'home');
  files.mkdir(self.home, 0755);
  self.cwd = self.home;
  self.env = {};
  self.fakeMongo = options.fakeMongo;

  // By default, tests use the package server that this meteor binary is built
  // with. If a test is tagged 'test-package-server', it uses the test
  // server. Tests that publish packages should have this flag; tests that
  // assume that the release's packages can be found on the server should not.
  // Note that this only affects subprocess meteor runs, not direct invocation
  // of packageClient!
  if (_.contains(runningTest.tags, 'test-package-server')) {
    self.set('METEOR_PACKAGE_SERVER_URL', exports.testPackageServerUrl);
  }

  if (_.has(options, 'warehouse')) {
    if (!files.inCheckout())
      throw Error("make only use a fake warehouse in a checkout");
    self.warehouse = files.pathJoin(self.root, 'tropohouse');
    self._makeWarehouse(options.warehouse);
  }

  self.clients = [new PhantomClient({
    host: 'localhost',
    port: options.clients.port || 3000
  })];

  if (options.clients && options.clients.browserstack) {
    var browsers = [
      { browserName: 'firefox' },
      { browserName: 'chrome' },
      { browserName: 'internet explorer',
        browserVersion: '11' },
      { browserName: 'internet explorer',
        browserVersion: '8',
        timeout: 60 },
      { browserName: 'safari' },
      { browserName: 'android' }
    ];

    _.each(browsers, function (browser) {
      self.clients.push(new BrowserStackClient({
        host: 'localhost',
        port: 3000,
        browserName: browser.browserName,
        browserVersion: browser.browserVersion,
        timeout: browser.timeout
      }));
    });
  }

  var meteorScript = process.platform === "win32" ? "meteor.bat" : "meteor";

  // Figure out the 'meteor' to run
  if (self.warehouse)
    self.execPath = files.pathJoin(self.warehouse, meteorScript);
  else
    self.execPath = files.pathJoin(files.getCurrentToolsDir(), meteorScript);
};

_.extend(Sandbox.prototype, {
  // Create a new test run of the tool in this sandbox.
  run: function (/* arguments */) {
    var self = this;

    return new Run(self.execPath, {
      sandbox: self,
      args: _.toArray(arguments),
      cwd: self.cwd,
      env: self._makeEnv(),
      fakeMongo: self.fakeMongo
    });
  },

  // Tests a set of clients with the argument function. Each call to f(run)
  // instantiates a Run with a different client.
  // Use:
  // sandbox.testWithAllClients(function (run) {
  //   // pre-connection checks
  //   run.connectClient();
  //   // post-connection checks
  // });
  testWithAllClients: function (f) {
    var self = this;
    var argsArray = _.compact(_.toArray(arguments).slice(1));

    console.log("running test with " + self.clients.length + " client(s).");

    _.each(self.clients, function (client) {
      console.log("testing with " + client.name + "...");
      var run = new Run(self.execPath, {
        sandbox: self,
        args: argsArray,
        cwd: self.cwd,
        env: self._makeEnv(),
        fakeMongo: self.fakeMongo,
        client: client
      });
      run.baseTimeout = client.timeout;
      f(run);
    });
  },

  // Copy an app from a template into the current directory in the
  // sandbox. 'to' is the subdirectory to put the app in, and
  // 'template' is a subdirectory of tools/tests/apps to copy.
  //
  // Note that the arguments are the opposite order from 'cp'. That
  // seems more intuitive to me -- if you disagree, my apologies.
  //
  // For example:
  //   s.createApp('myapp', 'empty');
  //   s.cd('myapp');
  createApp: function (to, template, options) {
    var self = this;
    options = options || {};
    files.cp_r(files.pathJoin(files.convertToStandardPath(__dirname), 'tests',
                 'apps', template),
               files.pathJoin(self.cwd, to),
               { ignore: [/^local$/] });
    // If the test isn't explicitly managing a mock warehouse, ensure that apps
    // run with our release by default.
    if (options.release) {
      self.write(files.pathJoin(to, '.meteor/release'), options.release);
    } else if (!self.warehouse && release.current.isProperRelease()) {
      self.write(files.pathJoin(to, '.meteor/release'), release.current.name);
    }

    if (options.dontPrepareApp)
      return;

    // Prepare the app (ie, build or download packages). We give this a nice
    // long timeout, which allows the next command to not need a bloated
    // timeout. (meteor create does this anyway.)
    self.cd(to, function () {
      var run = self.run("--prepare-app");
      // XXX Can we cache the output of running this once somewhere, so that
      // multiple calls to createApp with the same template get the same cache?
      // This is a little tricky because isopack-buildinfo.json uses absolute
      // paths.
      run.waitSecs(20);
      run.expectExit(0);
    });
  },

  // Same as createApp, but with a package.
  //
  // @param packageDir  {String} The directory in which to create the package
  // @param packageName {String} The package name to create. This string will
  //                             replace all appearances of ~package-name~
  //                             in any package*.js files in the template
  // @param template    {String} The package template to use. Found as a
  //                             subdirectory in tests/packages/
  //
  // For example:
  //   s.createPackage('me_mypack', me:mypack', 'empty');
  //   s.cd('me_mypack');
  createPackage: function (packageDir, packageName, template) {
    var self = this;
    var packagePath = files.pathJoin(self.cwd, packageDir);
    var templatePackagePath = files.pathJoin(
      files.convertToStandardPath(__dirname), 'tests', 'packages', template);
    files.cp_r(templatePackagePath, packagePath);

    _.each(files.readdir(packagePath), function (file) {
      if (file.match(/^package.*\.js$/)) {
        var packageJsFile = files.pathJoin(packagePath, file);
        files.writeFile(
          packageJsFile,
          files.readFile(packageJsFile, "utf8")
            .replace("~package-name~", packageName));
      }
    });
  },

  // Change the cwd to be used for subsequent runs. For example:
  //   s.run('create', 'myapp').expectExit(0);
  //   s.cd('myapp');
  //   s.run('add', 'somepackage') ...
  // If you provide a callback, it will invoke the callback and then
  // change the cwd back to the previous value.  eg:
  //   s.cd('app1', function () {
  //     s.run('add', 'somepackage');
  //   });
  //   s.cd('app2', function () {
  //     s.run('add', 'somepackage');
  //   });
  cd: function (relativePath, callback) {
    var self = this;
    var previous = self.cwd;
    self.cwd = files.pathResolve(self.cwd, relativePath);
    if (callback) {
      callback();
      self.cwd = previous;
    }
  },

  // Set an environment variable for subsequent runs.
  set: function (name, value) {
    var self = this;
    self.env[name] = value;
  },

  // Undo set().
  unset: function (name) {
    var self = this;
    delete self.env[name];
  },

  // Write to a file in the sandbox, overwriting its current contents
  // if any. 'filename' is a path intepreted relative to the Sandbox's
  // cwd. 'contents' is a string (utf8 is assumed).
  write: function (filename, contents) {
    var self = this;
    files.writeFile(files.pathJoin(self.cwd, filename), contents, 'utf8');
  },

  // Reads a file in the sandbox as a utf8 string. 'filename' is a
  // path intepreted relative to the Sandbox's cwd.  Returns null if
  // file does not exist.
  read: function (filename) {
    var self = this;
    var file = files.pathJoin(self.cwd, filename);
    if (!files.exists(file))
      return null;
    else
      return files.readFile(files.pathJoin(self.cwd, filename), 'utf8');
  },

  // Copy the contents of one file to another.  In these series of tests, we often
  // want to switch contents of package.js files. It is more legible to copy in
  // the backup file rather than trying to write into it manually.
  cp: function(from, to) {
    var self = this;
    var contents = self.read(from);
    if (!contents) {
      throw new Error("File " + from + " does not exist.");
    };
    self.write(to, contents);
  },

  // Delete a file in the sandbox. 'filename' is as in write().
  unlink: function (filename) {
    var self = this;
    files.unlink(files.pathJoin(self.cwd, filename));
  },

  // Make a directory in the sandbox. 'filename' is as in write().
  mkdir: function (dirname) {
    var self = this;
    var dirPath = files.pathJoin(self.cwd, dirname);
    if (! files.exists(dirPath)) {
      files.mkdir(dirPath);
    }
  },

  // Rename something in the sandbox. 'oldName' and 'newName' are as in write().
  rename: function (oldName, newName) {
    var self = this;
    files.rename(files.pathJoin(self.cwd, oldName),
                 files.pathJoin(self.cwd, newName));
  },

  // Return the current contents of .meteorsession in the sandbox.
  readSessionFile: function () {
    var self = this;
    return files.readFile(files.pathJoin(self.root, '.meteorsession'), 'utf8');
  },

  // Overwrite .meteorsession in the sandbox with 'contents'. You
  // could use this in conjunction with readSessionFile to save and
  // restore authentication states.
  writeSessionFile: function (contents) {
    var self = this;
    return files.writeFile(files.pathJoin(self.root, '.meteorsession'),
                           contents, 'utf8');
  },

  _makeEnv: function () {
    var self = this;
    var env = _.clone(self.env);
    env.METEOR_SESSION_FILE = files.convertToOSPath(
      files.pathJoin(self.root, '.meteorsession'));

    if (self.warehouse) {
      // Tell it where the warehouse lives.
      env.METEOR_WAREHOUSE_DIR = files.convertToOSPath(self.warehouse);

      if (! _.contains(runningTest.tags, 'test-package-server')) {
        // Don't ever try to refresh the stub catalog we made.
        // (It's OK to refresh a catalog for the test package server though.)
        env.METEOR_OFFLINE_CATALOG = "t";
      }
    }

    // By default (ie, with no mock warehouse and no --release arg) we should be
    // testing the actual release this is built in, so we pretend that it is the
    // latest release.
    if (!self.warehouse && release.current.isProperRelease())
      env.METEOR_TEST_LATEST_RELEASE = release.current.name;
    return env;
  },

  // Writes a stub warehouse (really a tropohouse) to the directory
  // self.warehouse. This warehouse only contains a meteor-tool package and some
  // releases containing that tool only (and no packages).
  //
  // packageServerUrl indicates which package server we think we are using. Use
  // the default, if we do not pass this in; you should pass it in any case that
  // you will be specifying $METEOR_PACKAGE_SERVER_URL in the environment of a
  // command you are running in this sandbox.
  _makeWarehouse: function (releases) {
    var self = this;

    // Ensure we have a tropohouse to copy stuff out of.
    setUpBuiltPackageTropohouse();

    var serverUrl = self.env.METEOR_PACKAGE_SERVER_URL;
    var packagesDirectoryName = config.getPackagesDirectoryName(serverUrl);
    files.cp_r(files.pathJoin(builtPackageTropohouseDir, 'packages'),
               files.pathJoin(self.warehouse, packagesDirectoryName),
               { preserveSymlinks: true });

    var stubCatalog = {
      syncToken: {},
      formatVersion: "1.0",
      collections: {
        packages: [],
        versions: [],
        builds: [],
        releaseTracks: [],
        releaseVersions: []
      }
    };

    var packageVersions = {};
    var toolPackageVersion = null;

    tropohouseIsopackCache.eachBuiltIsopack(function (packageName, isopack) {
      var packageRec = tropohouseLocalCatalog.getPackage(packageName);
      if (! packageRec)
        throw Error("no package record for " + packageName);
      stubCatalog.collections.packages.push(packageRec);

      var versionRec = tropohouseLocalCatalog.getLatestVersion(packageName);
      if (! versionRec)
        throw Error("no version record for " + packageName);
      stubCatalog.collections.versions.push(versionRec);

      stubCatalog.collections.builds.push({
        buildArchitectures: isopack.buildArchitectures(),
        versionId: versionRec._id,
        _id: utils.randomToken()
      });

      if (packageName === "meteor-tool") {
        toolPackageVersion = versionRec.version;
      } else {
        packageVersions[packageName] = versionRec.version;
      }
    });

    if (! toolPackageVersion)
      throw Error("no meteor-tool?");

    stubCatalog.collections.releaseTracks.push({
      name: catalog.DEFAULT_TRACK,
      _id: utils.randomToken()
    });

    // Now create each requested release.
    _.each(releases, function (configuration, releaseName) {
      // Release info
      stubCatalog.collections.releaseVersions.push({
        track: catalog.DEFAULT_TRACK,
        _id: Math.random().toString(),
        version: releaseName,
        orderKey: releaseName,
        description: "test release " + releaseName,
        recommended: !!configuration.recommended,
        // XXX support multiple tools packages for springboard tests
        tool: "meteor-tool@" + toolPackageVersion,
        packages: packageVersions
      });
    });

    var dataFile = config.getPackageStorage({
      root: self.warehouse,
      serverUrl: serverUrl
    });
    self.warehouseOfficialCatalog = new catalogRemote.RemoteCatalog();
    self.warehouseOfficialCatalog.initialize({
      packageStorage: dataFile
    });
    self.warehouseOfficialCatalog.insertData(stubCatalog);

    // And a cherry on top
    // XXX this is hacky
    files.linkToMeteorScript(
      files.pathJoin(self.warehouse, packagesDirectoryName, "meteor-tool", toolPackageVersion,
        'mt-' + archinfo.host(), 'meteor'),
      files.pathJoin(self.warehouse, 'meteor'));
  }
});

///////////////////////////////////////////////////////////////////////////////
// Client
///////////////////////////////////////////////////////////////////////////////

var Client = function (options) {
  var self = this;

  self.host = options.host;
  self.port = options.port;
  self.url = "http://" + self.host + ":" + self.port + '/' +
    (Math.random() * 0x100000000 + 1).toString(36);
  self.timeout = options.timeout || 40;

  if (! self.connect || ! self.stop) {
    console.log("Missing methods in subclass of Client.");
  }
};

// PhantomClient
var PhantomClient = function (options) {
  var self = this;
  Client.apply(this, arguments);

  self.name = "phantomjs";
  self.process = null;

  self._logError = true;
};

util.inherits(PhantomClient, Client);

_.extend(PhantomClient.prototype, {
  connect: function () {
    var self = this;

    var phantomPath = phantomjs.path;

    var scriptPath = files.pathJoin(files.getCurrentToolsDir(), "tools",
      "phantom", "open-url.js");
    self.process = child_process.execFile(phantomPath, ["--load-images=no",
      files.convertToOSPath(scriptPath), self.url],
      {}, function (error, stdout, stderr) {
        if (self._logError && error) {
          console.log("PhantomJS exited with error ", error, "\nstdout:\n", stdout, "\nstderr:\n", stderr);
        }
      });
  },

  stop: function() {
    var self = this;
    // Suppress the expected SIGTERM exit 'failure'
    self._logError = false;
    self.process && self.process.kill();
    self.process = null;
  }
});

// BrowserStackClient
var browserStackKey = null;

var BrowserStackClient = function (options) {
  var self = this;
  Client.apply(this, arguments);

  self.tunnelProcess = null;
  self.driver = null;

  self.browserName = options.browserName;
  self.browserVersion = options.browserVersion;

  self.name = "BrowserStack - " + self.browserName;
  if (self.browserVersion) {
    self.name += " " + self.browserVersion;
  }
};

util.inherits(BrowserStackClient, Client);

_.extend(BrowserStackClient.prototype, {
  connect: function () {
    var self = this;

    // memoize the key
    if (browserStackKey === null)
      browserStackKey = self._getBrowserStackKey();
    if (! browserStackKey)
      throw new Error("BrowserStack key not found. Ensure that you " +
        "have installed your S3 credentials.");

    var capabilities = {
      'browserName' : self.browserName,
      'browserstack.user' : 'meteor',
      'browserstack.local' : 'true',
      'browserstack.key' : browserStackKey
    };

    if (self.browserVersion) {
      capabilities.browserVersion = self.browserVersion;
    }

    self._launchBrowserStackTunnel(function (error) {
      if (error)
        throw error;

      self.driver = new webdriver.Builder().
        usingServer('http://hub.browserstack.com/wd/hub').
        withCapabilities(capabilities).
        build();
      self.driver.get(self.url);
    });
  },

  stop: function() {
    var self = this;
    self.tunnelProcess && self.tunnelProcess.kill();
    self.tunnelProcess = null;

    self.driver && self.driver.quit();
    self.driver = null;
  },

  _getBrowserStackKey: function () {
    var outputDir = files.pathJoin(files.mkdtemp(), "key");

    try {
      execFileSync("s3cmd", ["get",
        "s3://meteor-browserstack-keys/browserstack-key",
        outputDir
      ]);

      return files.readFile(outputDir, "utf8").trim();
    } catch (e) {
      return null;
    }
  },

  _launchBrowserStackTunnel: function (callback) {
    var self = this;
    var browserStackPath =
      files.pathJoin(files.getDevBundle(), 'bin', 'BrowserStackLocal');
    files.chmod(browserStackPath, 0755);

    var args = [
      browserStackPath,
      browserStackKey,
      [self.host, self.port, 0].join(','),
      // Disable Live Testing and Screenshots, just test with Automate.
      '-onlyAutomate',
      // Do not wait for the server to be ready to spawn the process.
      '-skipCheck'
    ];
    self.tunnelProcess = child_process.execFile(
      '/bin/bash',
      ['-c', args.join(' ')]
    );

    // Called when the SSH tunnel is established.
    self.tunnelProcess.stdout.on('data', function(data) {
      if (data.toString().match(/You can now access your local server/))
        callback();
    });
  }
});

///////////////////////////////////////////////////////////////////////////////
// Run
///////////////////////////////////////////////////////////////////////////////

// Represents a test run of the tool (except we also use it in
// tests/old.js to run Node scripts). Typically created through the
// run() method on Sandbox, but can also be created directly, say if
// you want to do something other than invoke the 'meteor' command in
// a nice sandbox.
//
// Options: args, cwd, env
//
// The 'execPath' argument and the 'cwd' option are assumed to be standard
// paths.
//
// Arguments in the 'args' option are not assumed to be standard paths, so
// calling any of the 'files.*' methods on them is not safe.
var Run = function (execPath, options) {
  var self = this;

  self.execPath = execPath;
  self.cwd = options.cwd || files.convertToStandardPath(process.cwd());
  self.env = options.env || {};
  self._args = [];
  self.proc = null;
  self.baseTimeout = 20;
  self.extraTime = 0;
  self.client = options.client;

  self.stdoutMatcher = new Matcher(self);
  self.stderrMatcher = new Matcher(self);
  self.outputLog = new OutputLog(self);

  self.exitStatus = undefined; // 'null' means failed rather than exited
  self.exitFutures = [];

  var opts = options.args || [];
  self.args.apply(self, opts || []);

  self.fakeMongoPort = null;
  self.fakeMongoConnection = null;
  if (options.fakeMongo) {
    self.fakeMongoPort = require('./utils.js').randomPort();
    self.env.METEOR_TEST_FAKE_MONGOD_CONTROL_PORT = self.fakeMongoPort;
  }

  runningTest.onCleanup(function () {
    self._stopWithoutWaiting();
  });
};

_.extend(Run.prototype, {
  // Set command-line arguments. This may be called multiple times as
  // long as the run has not yet started (the run starts after the
  // first call to a function that requires it, like match()).
  //
  // Pass as many arguments as you want. Non-object values will be
  // cast to string, and object values will be treated as maps from
  // option names to values.
  args: function (/* arguments */) {
    var self = this;

    if (self.proc)
      throw new Error("already started?");

    _.each(_.toArray(arguments), function (a) {
      if (typeof a !== "object") {
        self._args.push('' + a);
      } else {
        _.each(a, function (value, key) {
          self._args.push("--" + key);
          self._args.push('' + value);
        });
      }
    });
  },

  connectClient: function () {
    var self = this;
    if (! self.client)
      throw new Error("Must create Run with a client to use connectClient().");

    self._ensureStarted();
    self.client.connect();
  },

  _exited: function (status) {
    var self = this;

    if (self.exitStatus !== undefined)
      throw new Error("already exited?");

    self.client && self.client.stop();

    self.exitStatus = status;
    var exitFutures = self.exitFutures;
    self.exitFutures = null;
    _.each(exitFutures, function (f) {
      f['return']();
    });

    self.stdoutMatcher.end();
    self.stderrMatcher.end();
  },

  _ensureStarted: function () {
    var self = this;

    if (self.proc)
      return;

    var env = _.clone(process.env);
    _.extend(env, self.env);

    self.proc = child_process.spawn(files.convertToOSPath(self.execPath),
      self._args, {
        cwd: files.convertToOSPath(self.cwd),
        env: env
      });

    self.proc.on('close', function (code, signal) {
      if (self.exitStatus === undefined)
        self._exited({ code: code, signal: signal });
    });

    self.proc.on('exit', function (code, signal) {
      if (self.exitStatus === undefined)
        self._exited({ code: code, signal: signal });
    });

    self.proc.on('error', function (err) {
      if (self.exitStatus === undefined)
        self._exited(null);
    });

    self.proc.stdout.setEncoding('utf8');
    self.proc.stdout.on('data', function (data) {
      self.outputLog.write('stdout', data);
      self.stdoutMatcher.write(data);
    });

    self.proc.stderr.setEncoding('utf8');
    self.proc.stderr.on('data', function (data) {
      self.outputLog.write('stderr', data);
      self.stderrMatcher.write(data);
    });
  },

  // Wait until we get text on stdout that matches 'pattern', which
  // may be a regular expression or a string. Consume stdout up to
  // that point. If this pattern does not appear after a timeout (or
  // the program exits before emitting the pattern), fail.
  match: markStack(function (pattern, _strict) {
    var self = this;
    self._ensureStarted();

    var timeout = self.baseTimeout + self.extraTime;
    timeout *= utils.timeoutScaleFactor;
    self.extraTime = 0;
    return self.stdoutMatcher.match(pattern, timeout, _strict);
  }),

  // As expect(), but for stderr instead of stdout.
  matchErr: markStack(function (pattern, _strict) {
    var self = this;
    self._ensureStarted();

    var timeout = self.baseTimeout + self.extraTime;
    timeout *= utils.timeoutScaleFactor;
    self.extraTime = 0;
    return self.stderrMatcher.match(pattern, timeout, _strict);
  }),

  // Like match(), but won't skip ahead looking for a match. It must
  // follow immediately after the last thing we matched or read.
  read: markStack(function (pattern) {
    return this.match(pattern, true);
  }),

  // As read(), but for stderr instead of stdout.
  readErr: markStack(function (pattern) {
    return this.matchErr(pattern, true);
  }),

  // Assert that 'pattern' (again, a regexp or string) has not
  // occurred on stdout at any point so far in this run. Currently
  // this works on complete lines, so unlike match() and read(),
  // 'pattern' cannot span multiple lines, and furthermore if it is
  // called before the end of the program, it may not see text on a
  // partially read line. We could lift these restrictions easily, but
  // there may not be any benefit since the usual way to use this is
  // to call it after expectExit or expectEnd.
  forbid: markStack(function (pattern) {
    this._ensureStarted();
    this.outputLog.forbid(pattern, 'stdout');
  }),

  // As forbid(), but for stderr instead of stdout.
  forbidErr: markStack(function (pattern) {
    this._ensureStarted();
    this.outputLog.forbid(pattern, 'stderr');
  }),

  // Combination of forbid() and forbidErr(). Forbids the pattern on
  // both stdout and stderr.
  forbidAll: markStack(function (pattern) {
    this._ensureStarted();
    this.outputLog.forbid(pattern);
  }),

  // Expect the program to exit without anything further being
  // printed on either stdout or stderr.
  expectEnd: markStack(function () {
    var self = this;
    self._ensureStarted();

    var timeout = self.baseTimeout + self.extraTime;
    timeout *= utils.timeoutScaleFactor;
    self.extraTime = 0;
    self.expectExit();

    self.stdoutMatcher.matchEmpty();
    self.stderrMatcher.matchEmpty();
  }),

  // Expect the program to exit with the given (numeric) exit
  // status. Fail if the process exits with a different code, or if
  // the process does not exit after a timeout. You can also omit the
  // argument to simply wait for the program to exit.
  expectExit: markStack(function (code) {
    var self = this;
    self._ensureStarted();

    if (self.exitStatus === undefined) {
      var timeout = self.baseTimeout + self.extraTime;
      timeout *= utils.timeoutScaleFactor;
      self.extraTime = 0;

      var fut = new Future;
      self.exitFutures.push(fut);
      var timer = setTimeout(function () {
        self.exitFutures = _.without(self.exitFutures, fut);
        fut['throw'](new TestFailure('exit-timeout', { run: self }));
      }, timeout * 1000);

      try {
        fut.wait();
      } finally {
        clearTimeout(timer);
      }
    }

    if (! self.exitStatus)
      throw new TestFailure('spawn-failure', { run: self });
    if (code !== undefined && self.exitStatus.code !== code) {
      throw new TestFailure('wrong-exit-code', {
        expected: { code: code },
        actual: self.exitStatus,
        run: self
      });
    }
  }),

  // Extend the timeout for the next operation by 'secs' seconds.
  waitSecs: function (secs) {
    var self = this;
    self.extraTime += secs;
  },

  // Send 'string' to the program on its stdin.
  write: function (string) {
    var self = this;
    self._ensureStarted();
    self.proc.stdin.write(string);
  },

  // Kill the program and then wait for it to actually exit.
  stop: markStack(function () {
    var self = this;
    if (self.exitStatus === undefined) {
      self._ensureStarted();
      self.client && self.client.stop();
      self._killProcess();
      self.expectExit();
    }
  }),

  // Like stop, but doesn't wait for it to exit.
  _stopWithoutWaiting: function () {
    var self = this;
    if (self.exitStatus === undefined && self.proc) {
      self.client && self.client.stop();
      self._killProcess();
    }
  },

  // Kills the running process and it's child processes
  _killProcess: function () {
    if (!this.proc)
      throw new Error("Unexpected: `this.proc` undefined when calling _killProcess");

    if (process.platform === "win32") {
      // looks like in Windows `self.proc.kill()` doesn't kill child
      // processes.
      utils.execFileSync("taskkill", ["/pid", this.proc.pid, '/f', '/t']);
    } else {
      this.proc.kill();
    }
  },

  // If the fakeMongo option was set, sent a command to the stub
  // mongod. Available commands currently are:
  //
  // - { stdout: "xyz" } to make fake-mongod write "xyz" to stdout
  // - { stderr: "xyz" } likewise for stderr
  // - { exit: 123 } to make fake-mongod exit with code 123
  //
  // Blocks until a connection to fake-mongod can be
  // established. Throws a TestFailure if it cannot be established.
  tellMongo: markStack(function (command) {
    var self = this;

    if (! self.fakeMongoPort)
      throw new Error("fakeMongo option on sandbox must be set");

    self._ensureStarted();

    // If it's the first time we've called tellMongo on this sandbox,
    // open a connection to fake-mongod. Wait up to 10 seconds for it
    // to accept the connection, retrying every 100ms.
    //
    // XXX we never clean up this connection. Hopefully once
    // fake-mongod has dropped its end of the connection, and we hold
    // no reference to our end, it will get gc'd. If not, that's not
    // great, but it probably doesn't actually create any practical
    // problems since this is only for testing.
    if (! self.fakeMongoConnection) {
      var net = require('net');

      var lastStartTime = 0;
      for (var attempts = 0; ! self.fakeMongoConnection && attempts < 100;
           attempts ++) {
        // Throttle attempts to one every 100ms
        utils.sleepMs((lastStartTime + 100) - (+ new Date));
        lastStartTime = +(new Date);

        // Use an anonymous function so that each iteration of the
        // loop gets its own values of 'fut' and 'conn'.
        (function () {
          var fut = new Future;
          var conn = net.connect(self.fakeMongoPort, function () {
            if (fut)
              fut['return'](true);
          });
          conn.setNoDelay();
          conn.on('error', function () {
            if (fut)
              fut['return'](false);
          });
          setTimeout(function () {
            if (fut)
              fut['return'](false); // 100ms connection timeout
          }, 100);

          // This is all arranged so that if a previous attempt
          // belatedly succeeds, somehow, we ignore it.
          if (fut.wait())
            self.fakeMongoConnection = conn;
          fut = null;
        })();
      }

      if (! self.fakeMongoConnection)
        throw new TestFailure("mongo-not-running", { run: self });
    }

    self.fakeMongoConnection.write(JSON.stringify(command) + "\n");
    // If we told it to exit, then we should close our end and connect again if
    // asked to send more.
    if (command.exit) {
      self.fakeMongoConnection.end();
      self.fakeMongoConnection = null;
    }
  })
});


///////////////////////////////////////////////////////////////////////////////
// Defining tests
///////////////////////////////////////////////////////////////////////////////

var Test = function (options) {
  var self = this;
  self.name = options.name;
  self.file = options.file;
  self.fileHash = options.fileHash;
  self.tags = options.tags || [];
  self.f = options.func;
  self.cleanupHandlers = [];
};

_.extend(Test.prototype, {
  onCleanup: function (cleanupHandler) {
    this.cleanupHandlers.push(cleanupHandler);
  },
  cleanup: function () {
    var self = this;
    _.each(self.cleanupHandlers, function (cleanupHandler) {
      cleanupHandler();
    });
    self.cleanupHandlers = [];
  }
});

var allTests = null;
var fileBeingLoaded = null;
var fileBeingLoadedHash = null;
var runningTest = null;
var getAllTests = function () {
  if (allTests)
    return allTests;
  allTests = [];

  // Load all files in the 'tests' directory that end in .js. They
  // are supposed to then call define() to register their tests.
  var testdir = files.pathJoin(__dirname, 'tests');
  var filenames = files.readdir(testdir);
  _.each(filenames, function (n) {
    if (! n.match(/^[^.].*\.js$/)) // ends in '.js', doesn't start with '.'
      return;
    try {
      if (fileBeingLoaded)
        throw new Error("called recursively?");
      fileBeingLoaded = files.pathBasename(n, '.js');

      var fullPath = files.pathJoin(testdir, n);
      var contents = files.readFile(fullPath, 'utf8');
      fileBeingLoadedHash =
        require('crypto').createHash('sha1').update(contents).digest('hex');

      require(files.pathJoin(testdir, n));
    } finally {
      fileBeingLoaded = null;
      fileBeingLoadedHash = null;
    }
  });

  return allTests;
};

var define = function (name, tagsList, f) {
  if (typeof tagsList === "function") {
    // tagsList is optional
    f = tagsList;
    tagsList = [];
  }

  var tags = tagsList.slice();
  tags.sort();

  allTests.push(new Test({
    name: name,
    tags: tags,
    file: fileBeingLoaded,
    fileHash: fileBeingLoadedHash,
    func: f
  }));
};

///////////////////////////////////////////////////////////////////////////////
// Choosing tests
///////////////////////////////////////////////////////////////////////////////

var tagDescriptions = {
  checkout: 'can only run from checkouts',
  net: 'require an internet connection',
  slow: 'take quite a long time; use --slow to include',
  cordova: 'requires Cordova support in tool (eg not on Windows)',
  windows: 'runs only on Windows',
  // these are pseudo-tags, assigned to tests when you specify
  // --changed, --file, or a pattern argument
  unchanged: 'unchanged since last pass',
  'non-matching': "don't match specified pattern",
  'in other files': ""
};

// Returns a TestList object representing a filtered list of tests,
// according to the options given (which are based closely on the
// command-line arguments).  Used as the first step of both listTests
// and runTests.
//
// Options: testRegexp, fileRegexp, onlyChanged, offline, includeSlowTests
var getFilteredTests = function (options) {
  options = options || {};

  var allTests = getAllTests();

  if (allTests.length) {
    var testState = readTestState();

    // Add pseudo-tags 'non-matching', 'unchanged', and 'in other files'
    // (but only so that we can then skip tests with those tags)
    allTests = allTests.map(function (test) {
      var newTags = [];

      if (options.fileRegexp && ! options.fileRegexp.test(test.file)) {
        newTags.push('in other files');
      } else if (options.testRegexp && ! options.testRegexp.test(test.name)) {
        newTags.push('non-matching');
      } else if (options.onlyChanged &&
                 test.fileHash === testState.lastPassedHashes[test.file]) {
        newTags.push('unchanged');
      }

      if (! newTags.length) {
        return test;
      }

      return _.extend({}, test, { tags: test.tags.concat(newTags) });
    });
  }

  // (order of tags is significant to the "skip counts" that are displayed)
  var tagsToSkip = [];
  if (options.fileRegexp) {
    tagsToSkip.push('in other files');
  }
  if (options.testRegexp) {
    tagsToSkip.push('non-matching');
  }
  if (options.onlyChanged) {
    tagsToSkip.push('unchanged');
  }
  if (! files.inCheckout()) {
    tagsToSkip.push('checkout');
  }
  if (options.offline) {
    tagsToSkip.push('net');
  }
  if (! options.includeSlowTests) {
    tagsToSkip.push('slow');
  }

  if (process.platform === "win32") {
    tagsToSkip.push("cordova");
    tagsToSkip.push("yet-unsolved-windows-failure");
  } else {
    tagsToSkip.push("windows");
  }

  return new TestList(allTests, tagsToSkip, testState);
};

// A TestList is the result of getFilteredTests.  It holds the original
// list of all tests, the filtered list, and stats on how many tests
// were skipped (see generateSkipReport).
//
// TestList also has code to save the hashes of files where all tests
// ran and passed (for the `--changed` option).  If a testState is
// provided, the notifyFailed and saveTestState can be used to modify
// the testState appropriately and write it out.
var TestList = function (allTests, tagsToSkip, testState) {
  tagsToSkip = (tagsToSkip || []);
  testState = (testState || null); // optional

  var self = this;
  self.allTests = allTests;
  self.skippedTags = tagsToSkip;
  self.skipCounts = {};
  self.testState = testState;

  _.each(tagsToSkip, function (tag) {
    self.skipCounts[tag] = 0;
  });

  self.fileInfo = {}; // path -> {hash, hasSkips, hasFailures}

  self.filteredTests = _.filter(allTests, function (test) {

    if (! self.fileInfo[test.file]) {
      self.fileInfo[test.file] = {
        hash: test.fileHash,
        hasSkips: false,
        hasFailures: false
      };
    }
    var fileInfo = self.fileInfo[test.file];

    // We look for tagsToSkip *in order*, and when we decide to
    // skip a test, we don't keep looking at more tags, and we don't
    // add the test to any further "skip counts".
    return !_.any(tagsToSkip, function (tag) {
      if (_.contains(test.tags, tag)) {
        self.skipCounts[tag]++;
        fileInfo.hasSkips = true;
        return true;
      } else {
        return false;
      }
    });
  });
};

// Mark a test's file as having failures.  This prevents
// saveTestState from saving its hash as a potentially
// "unchanged" file to be skipped in a future run.
TestList.prototype.notifyFailed = function (test) {
  this.fileInfo[test.file].hasFailures = true;
};

// If this TestList was constructed with a testState,
// modify it and write it out based on which tests
// were skipped and which tests had failures.
TestList.prototype.saveTestState = function () {
  var self = this;
  var testState = self.testState;
  if (! (testState && self.filteredTests.length)) {
    return;
  }

  _.each(self.fileInfo, function (info, f) {
    if (info.hasFailures) {
      delete testState.lastPassedHashes[f];
    } else if (! info.hasSkips) {
      testState.lastPassedHashes[f] = info.hash;
    }
  });

  writeTestState(testState);
};

// Return a string like "Skipped 1 foo test\nSkipped 5 bar tests\n"
TestList.prototype.generateSkipReport = function () {
  var self = this;
  var result = '';

  _.each(self.skippedTags, function (tag) {
    var count = self.skipCounts[tag];
    if (count) {
      var noun = "test" + (count > 1 ? "s" : ""); // "test" or "tests"
      // "non-matching tests" or "tests in other files"
      var nounPhrase = (/ /.test(tag) ?
                        (noun + " " + tag) : (tag + " " + noun));
      // " (foo)" or ""
      var parenthetical = (tagDescriptions[tag] ? " (" +
                           tagDescriptions[tag] + ")" : '');
      result += ("Skipped " + count + " " + nounPhrase + parenthetical + '\n');
    }
  });

  return result;
};

var getTestStateFilePath = function () {
  return files.pathJoin(files.getHomeDir(), '.meteortest');
};

var readTestState = function () {
  var testStateFile = getTestStateFilePath();
  var testState;
  if (files.exists(testStateFile))
    testState = JSON.parse(files.readFile(testStateFile, 'utf8'));
  if (! testState || testState.version !== 1)
    testState = { version: 1, lastPassedHashes: {} };
  return testState;
};

var writeTestState = function (testState) {
  var testStateFile = getTestStateFilePath();
  files.writeFile(testStateFile, JSON.stringify(testState), 'utf8');
};

// Same options as getFilteredTests.  Writes to stdout and stderr.
var listTests = function (options) {
  var testList = getFilteredTests(options);

  if (! testList.allTests.length) {
    Console.error("No tests defined.\n");
    return;
  }

  _.each(_.groupBy(testList.filteredTests, 'file'), function (tests, file) {
    Console.rawInfo(file + ':\n');
    _.each(tests, function (test) {
      Console.rawInfo('  - ' + test.name +
                      (test.tags.length ? ' [' + test.tags.join(' ') + ']'
                      : '') + '\n');
    });
  });

  Console.error();
  Console.error(testList.filteredTests.length + " tests listed.");
  Console.error(testList.generateSkipReport());
};

///////////////////////////////////////////////////////////////////////////////
// Running tests
///////////////////////////////////////////////////////////////////////////////

// options: onlyChanged, offline, includeSlowTests, historyLines, testRegexp,
//          fileRegexp,
//          clients:
//             - browserstack (need s3cmd credentials)
var runTests = function (options) {
  var testList = getFilteredTests(options);

  if (! testList.allTests.length) {
    Console.error("No tests defined.");
    return 0;
  }

  var totalRun = 0;
  var failedTests = [];

  _.each(testList.filteredTests, function (test) {
    totalRun++;
    Console.error(test.file + ": " + test.name + " ... ");

    var failure = null;
    try {
      runningTest = test;
      var startTime = +(new Date);
      test.f(options);
    } catch (e) {
      failure = e;
    } finally {
      runningTest = null;
      test.cleanup();
    }

    if (failure) {
      Console.error("... fail!", Console.options({ indent: 2 }));
      failedTests.push(test);
      testList.notifyFailed(test);

      if (failure instanceof TestFailure) {
        var frames = parseStack.parse(failure);
        var relpath = files.pathRelative(files.getCurrentToolsDir(),
                                         frames[0].file);
        Console.rawError("  => " + failure.reason + " at " +
                         relpath + ":" + frames[0].line + "\n");
        if (failure.reason === 'no-match' || failure.reason === 'junk-before') {
          Console.arrowError("Pattern: " + failure.details.pattern, 2);
        }
        if (failure.reason === "wrong-exit-code") {
          var s = function (status) {
            return status.signal || ('' + status.code) || "???";
          };

          Console.rawError(
            "  => " + "Expected: " + s(failure.details.expected) +
              "; actual: " + s(failure.details.actual) + "\n");
        }
        if (failure.reason === 'expected-exception') {
        }
        if (failure.reason === 'not-equal') {
          Console.rawError(
            "  => " + "Expected: " + JSON.stringify(failure.details.expected) +
              "; actual: " + JSON.stringify(failure.details.actual) + "\n");
        }

        if (failure.details.run) {
          failure.details.run.outputLog.end();
          var lines = failure.details.run.outputLog.get();
          if (! lines.length) {
            Console.arrowError("No output", 2);
          } else {
            var historyLines = options.historyLines || 100;

            Console.arrowError("Last " + historyLines + " lines:", 2);
            _.each(lines.slice(-historyLines), function (line) {
              Console.rawError("  " +
                               (line.channel === "stderr" ? "2| " : "1| ") +
                               line.text +
                               (line.bare ? "%" : "") + "\n");
            });
          }
        }

        if (failure.details.messages) {
          Console.arrowError("Errors while building:", 2);
          Console.rawError(failure.details.messages.formatMessages() + "\n");
        }
      } else {
        Console.rawError("  => Test threw exception: " + failure.stack + "\n");
      }
    } else {
      var durationMs = +(new Date) - startTime;
      Console.error(
        "... ok (" + durationMs + " ms)",
        Console.options({ indent: 2 }));
    }
  });

  testList.saveTestState();

  if (totalRun > 0)
    Console.error();

  Console.error(testList.generateSkipReport());

  if (testList.filteredTests.length === 0) {
    Console.error("No tests run.");
    return 0;
  } else if (failedTests.length === 0) {
    var disclaimers = '';
    if (testList.filteredTests.length < testList.allTests.length)
      disclaimers += " other";
    Console.error("All" + disclaimers + " tests passed.");
    return 0;
  } else {
    var failureCount = failedTests.length;
    Console.error(failureCount + " failure" +
                  (failureCount > 1 ? "s" : "") + ":");
    _.each(failedTests, function (test) {
      Console.rawError("  - " + test.file + ": " + test.name + "\n");
    });
    return 1;
  }
};

// To create self-tests:
//
// Create a new .js file in the tests directory. It will be picked
// up automatically.
//
// Start your file with something like:
//   var selftest = require('../selftest.js');
//   var Sandbox = selftest.Sandbox;
//
// Define tests with:
//   selftest.define("test-name", ['tag1', 'tag2'], function () {
//     ...
//   });
//
// The tags are used to group tests. Currently used tags:
//   - 'checkout': should only be run when we're running from a
//     checkout as opposed to a released copy.
//   - 'net': test requires an internet connection. Not going to work
//     if you're on a plane; will be skipped if we appear to be
//     offline unless run with 'self-test --force-online'.
//   - 'slow': test is slow enough that you don't want to run it
//     except on purpose. Won't run unless you say 'self-test --slow'.
//
// If you don't want to set any tags, you can omit that parameter
// entirely.
//
// Inside your test function, first create a Sandbox object, then call
// the run() method on the sandbox to set up a new run of meteor with
// arguments of your choice, and then use functions like match(),
// write(), and expectExit() to script that run.

_.extend(exports, {
  runTests: runTests,
  listTests: listTests,
  markStack: markStack,
  define: define,
  Sandbox: Sandbox,
  Run: Run,
  fail: fail,
  expectEqual: expectEqual,
  expectThrows: expectThrows,
  expectTrue: expectTrue,
  expectFalse: expectFalse,
  execFileSync: execFileSync,
  doOrThrow: doOrThrow,
  testPackageServerUrl: config.getTestPackageServerUrl()
});<|MERGE_RESOLUTION|>--- conflicted
+++ resolved
@@ -268,12 +268,8 @@
           self.matchFuture = null;
           self.matchStrict = null;
           self.matchPattern = null;
-<<<<<<< HEAD
-          f['throw'](new TestFailure('junk-before', { run: self.run }));
-=======
           f['throw'](new TestFailure(
             'junk-before', { run: self.run, pattern: self.matchPattern }));
->>>>>>> b6527702
           return;
         }
         ret = m;
@@ -286,12 +282,8 @@
           self.matchFuture = null;
           self.matchStrict = null;
           self.matchPattern = null;
-<<<<<<< HEAD
-          f['throw'](new TestFailure('junk-before', { run: self.run }));
-=======
           f['throw'](new TestFailure('junk-before',
                                      { run: self.run, pattern: self.matchPattern }));
->>>>>>> b6527702
           return;
         }
         ret = self.matchPattern;
