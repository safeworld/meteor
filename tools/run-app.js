--- conflicted
+++ resolved
@@ -397,9 +397,6 @@
     // tell the catalog to reload local package sources (since their
     // dependencies may have changed), and then we should recompute the project
     // constraints.
-<<<<<<< HEAD
-    catalog.complete.refresh({ forceRefresh: true });
-=======
     // XXX the catalog refresh seems overly conservative, but who knows
     var refreshWatchSet = new watch.WatchSet;
     var refreshMessages = buildmessage.capture(function () {
@@ -416,7 +413,6 @@
       };
     }
 
->>>>>>> dfd1fbcb
     project.reload();
 
     runLog.clearLog();
@@ -430,13 +426,6 @@
     // release.current), but we still want to detect the mismatch if
     // you are testing packages from an app and you 'meteor update'
     // that app.
-<<<<<<< HEAD
-    if (self.appDirForVersionCheck &&
-        ! release.usingRightReleaseForApp()) {
-      return { outcome: 'wrong-release',
-               releaseNeeded:
-               project.getMeteorReleaseVersion() };
-=======
     if (self.appDirForVersionCheck) {
       var wrongRelease;
       var rightReleaseMessages = buildmessage.capture(function () {
@@ -453,24 +442,16 @@
                  releaseNeeded: project.getMeteorReleaseVersion()
                };
       }
->>>>>>> dfd1fbcb
     }
 
     // Bundle up the app
     var bundlePath = path.join(self.appDir, '.meteor', 'local', 'build');
     if (self.recordPackageUsage) {
       var statsMessages = buildmessage.capture(function () {
-<<<<<<< HEAD
-        stats.recordPackages(self.appDir);
-      });
-      if (statsMessages.hasMessages()) {
-        process.stdout.write("Error talking to stats server:\n" +
-=======
         stats.recordPackages();
       });
       if (statsMessages.hasMessages()) {
         process.stdout.write("Error recording package list:\n" +
->>>>>>> dfd1fbcb
                              statsMessages.formatMessages());
         // ... but continue;
       }
@@ -743,15 +724,10 @@
         self.watchFuture = new Future;
 
         var watchSet = new watch.WatchSet();
-<<<<<<< HEAD
-        watchSet.merge(runResult.bundleResult.serverWatchSet);
-        watchSet.merge(runResult.bundleResult.clientWatchSet);
-=======
         if (runResult.bundleResult.serverWatchSet)
           watchSet.merge(runResult.bundleResult.serverWatchSet);
         if (runResult.bundleResult.clientWatchSet)
           watchSet.merge(runResult.bundleResult.clientWatchSet);
->>>>>>> dfd1fbcb
         var watcher = new watch.Watcher({
           watchSet: watchSet,
           onChange: function () {
