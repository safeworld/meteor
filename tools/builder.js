--- conflicted
+++ resolved
@@ -1,8 +1,4 @@
-<<<<<<< HEAD
 import {WatchSet, readAndWatchFile, sha1} from './watch.js';
-=======
-import {WatchSet, readAndWatchFile} from './watch.js';
->>>>>>> 6932f661
 import files from './files.js';
 import NpmDiscards from './npm-discards.js';
 import {Profile} from './profile.js';
@@ -27,15 +23,10 @@
     // Paths already written to. Map from canonicalized relPath (no
     // trailing slash) to true for a file, or false for a directory.
     this.usedAsFile = { '': false, '.': false };
-<<<<<<< HEAD
     this.previousUsedAsFile = {};
 
     this.writtenHashes = {};
     this.previousWrittenHashes = {};
-=======
-
-    this.writtenHashes = {};
->>>>>>> 6932f661
 
     // foo/bar => foo/.build1234.bar
     // Should we include a random number? The advantage is that multiple
@@ -45,7 +36,6 @@
     this.buildPath = files.pathJoin(files.pathDirname(this.outputPath),
                                     '.build' + nonce + "." +
                                     files.pathBasename(this.outputPath));
-<<<<<<< HEAD
 
     files.rm_recursive(this.buildPath);
 
@@ -68,11 +58,6 @@
     } else {
       files.mkdir_p(this.buildPath, 0o755);
     }
-=======
-    files.rm_recursive(this.buildPath);
-
-    files.mkdir_p(this.buildPath, 0o755);
->>>>>>> 6932f661
 
     this.watchSet = new WatchSet();
 
@@ -93,7 +78,6 @@
       partsSoFar.push(part);
       const partial = partsSoFar.join(files.pathSep);
       if (! (partial in this.usedAsFile)) {
-<<<<<<< HEAD
         let needToMkdir = true;
         if (partial in this.previousUsedAsFile) {
           if (this.previousUsedAsFile[partial]) {
@@ -109,10 +93,6 @@
           // It's new -- create it
           files.mkdir(files.pathJoin(this.buildPath, partial), 0o755);
         }
-=======
-        // It's new -- create it
-        files.mkdir(files.pathJoin(this.buildPath, partial), 0o755);
->>>>>>> 6932f661
         this.usedAsFile[partial] = false;
       } else if (this.usedAsFile[partial]) {
         // Already exists and is a file. Oops.
@@ -195,11 +175,7 @@
   // Returns the final canonicalize relPath that was written to.
   //
   // If `file` is used then it will be added to the builder's WatchSet.
-<<<<<<< HEAD
   write(relPath, {data, file, hash, sanitize, executable, symlink}) {
-=======
-  write(relPath, {data, file, sanitize, executable, symlink}) {
->>>>>>> 6932f661
     // Ensure no trailing slash
     if (relPath.slice(-1) === files.pathSep)
       relPath = relPath.slice(0, -1);
@@ -209,27 +185,18 @@
     if (sanitize)
       relPath = this._sanitize(relPath);
 
-<<<<<<< HEAD
     let getData = null;
-=======
->>>>>>> 6932f661
     if (data) {
       if (! (data instanceof Buffer))
         throw new Error("data must be a Buffer");
       if (file)
         throw new Error("May only pass one of data and file, not both");
-<<<<<<< HEAD
       getData = () => data;
     } else if (file) {
       // postpone reading the file into memory
       getData = () => readAndWatchFile(this.watchSet, files.pathResolve(file));
     } else if (! symlink) {
       throw new Error('Builder can not write without either data or a file path or a symlink path: ' + relPath);
-=======
-    } else if (file) {
-      data =
-        readAndWatchFile(this.watchSet, files.pathResolve(file));
->>>>>>> 6932f661
     }
 
     this._ensureDirectory(files.pathDirname(relPath));
@@ -238,7 +205,6 @@
     if (symlink) {
       files.symlink(symlink, absPath);
     } else {
-<<<<<<< HEAD
       hash = hash || sha1(getData());
 
       if (this.previousWrittenHashes[relPath] !== hash) {
@@ -251,12 +217,6 @@
       }
 
       this.writtenHashes[relPath] = hash;
-=======
-      // Builder is used to create build products, which should be read-only;
-      // users shouldn't be manually editing automatically generated files and
-      // expecting the results to "stick".
-      files.writeFile(absPath, data, { mode: executable ? 0o555 : 0o444 });
->>>>>>> 6932f661
     }
     this.usedAsFile[relPath] = true;
 
@@ -272,18 +232,12 @@
       relPath = relPath.slice(0, -1);
 
     this._ensureDirectory(files.pathDirname(relPath));
-<<<<<<< HEAD
     const absPath = files.pathJoin(this.buildPath, relPath);
 
     atomicallyRewriteFile(
       absPath,
       new Buffer(JSON.stringify(data, null, 2), 'utf8'),
       {mode: 0o444});
-=======
-    files.writeFile(files.pathJoin(this.buildPath, relPath),
-                     new Buffer(JSON.stringify(data, null, 2), 'utf8'),
-                     {mode: 0o444});
->>>>>>> 6932f661
 
     this.usedAsFile[relPath] = true;
   }
@@ -319,7 +273,6 @@
       const shouldBeDirectory = (i < parts.length - 1) || directory;
       if (shouldBeDirectory) {
         if (! (soFar in this.usedAsFile)) {
-<<<<<<< HEAD
           let needToMkdir = true;
           if (soFar in this.previousUsedAsFile) {
             if (this.previousUsedAsFile[soFar]) {
@@ -331,9 +284,6 @@
           if (needToMkdir) {
             files.mkdir(files.pathJoin(this.buildPath, soFar), 0o755);
           }
-=======
-          files.mkdir(files.pathJoin(this.buildPath, soFar), 0o755);
->>>>>>> 6932f661
           this.usedAsFile[soFar] = false;
         }
       } else {
@@ -573,7 +523,6 @@
   }
 }
 
-<<<<<<< HEAD
 function atomicallyRewriteFile(path, data, options) {
   let stat = null;
   try {
@@ -605,15 +554,4 @@
 slowBuilderMethods.forEach(method => {
   Builder.prototype[method] =
     Profile(`Builder#${method}`, Builder.prototype[method]);
-});
-=======
-// Wrap slow methods into Profiler calls
-const slowBuilderMethods = [
-  '_ensureDirectory', 'write', 'enter', 'copyDirectory', 'enter', 'complete'
-];
-
-slowBuilderMethods.forEach(method => {
-  Builder.prototype[method] =
-    Profile(`Builder#${method}`, Builder.prototype[method]);
-});
->>>>>>> 6932f661
+});