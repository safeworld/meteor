--- conflicted
+++ resolved
@@ -325,15 +325,9 @@
 // options.isopack.
 //
 // Returns a list of source files that were used in the compilation.
-<<<<<<< HEAD
-var compileUnibuild = Profile("compileUnibuild", function (options) {
-=======
-var compileUnibuild = Profile(
-  function (options) {
-    return `compileUnibuild (${options.isopack.name || 'the app'})`;
-  },
-  function (options) {
->>>>>>> df73a636
+var compileUnibuild = Profile(function (options) {
+  return `compileUnibuild (${options.isopack.name || 'the app'})`;
+}, function (options) {
   buildmessage.assertInCapture();
 
   const isopk = options.isopack;
@@ -578,15 +572,9 @@
     const handler = buildmessage.markBoundary(classification.legacyHandler);
 
     try {
-<<<<<<< HEAD
       Profile.time(`legacy handler (.${classification.extension})`, () => {
         handler(compileStep);
       });
-=======
-      Profile(`legacyHandler ${classification.extension}`, function () {
-        (buildmessage.markBoundary(classification.legacyHandler))(compileStep);
-      })();
->>>>>>> df73a636
     } catch (e) {
       e.message = e.message + " (compiling " + relPath + ")";
       buildmessage.exception(e);
