--- conflicted
+++ resolved
@@ -572,22 +572,12 @@
   // For every package name specified, run it through the constraint solver and add the right stuff
   // to .meteor/package and .meteor/versions files.
   _.each(options.args, function (packageReq) {
-<<<<<<< HEAD
+
     var constraint = project.processPackageConstraint(packageReq);
-=======
-    var packReqArray = packageReq.split("@");
-    if (packReqArray.length < 2) {
-      process.stderr.write("be sad \n");
-    }
-
-    var name = packReqArray[0];
-    var constraint = packReqArray[1];
->>>>>>> 9a39dac0
 
     if (!Packages.findOne({name: constraint.packageName})) {
       process.stderr.write(constraint.packageName + ": no such package\n");
       process.exit(1);
-<<<<<<< HEAD
     }
     var versionRecord = Versions.findOne({packageName: constraint.packageName,
                                        version: getVersionFromVersionConstraint(constraint.versionConstraint)});
@@ -597,16 +587,6 @@
     } else if (_.has(usingDirectly, constraint.packageName)) {
       if (usingDirectly[constraint.packageName] === constraint.versionConstraint) {
         process.stderr.write(constraint.packageName + "@" + constraint.versionConstraint   + ": already added\n");
-=======
-    } else {
-      // Add a package here.
-      var addVersion = constraint;
-
-      var versionObj = Versions.findOne({packageName: name,
-                             version: addVersion});
-      if (!versionObj) {
-        process.stderr.write("Nonexistent version");
->>>>>>> 9a39dac0
         process.exit(1);
       } else if (!constraint.versionConstraint && (usingDirectly[constraint.packageName] === "none")) {
         process.stderr.write(constraint.packageName + ": already added\n");
