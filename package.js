--- conflicted
+++ resolved
@@ -1,9 +1,5 @@
 Package.describe({
-<<<<<<< HEAD
   version: '1.0.4-cordova.3',
-=======
-  version: '1.0.4-modules.8',
->>>>>>> ff6a913f
   // Brief, one-line summary of the package.
   summary: 'Define static page content in .html files',
   git: 'https://github.com/meteor/meteor',
