@echo off

SETLOCAL
rem only if we are running from a checkout
IF EXIST "%~dp0\.git" (
  rem verify that we have 7zip in the path
  7z.exe --help > nul
  IF errorlevel 1 (
    REM For some reason, without quotes this line causes an error
    echo "Please install 7z.exe (7-Zip) and put it into your PATH"
    exit /b 1
  )

  rem if dev_bundle is not present, get it
  IF NOT EXIST "%~dp0\dev_bundle" (
    REM need `< con` so that we can run this file from Node
    REM (See http://stackoverflow.com/questions/9155289/calling-powershell-from-nodejs)
    PowerShell.exe -executionpolicy ByPass -file "%~dp0\scripts\windows\download-dev-bundle.ps1" < con
  )

  rem if dev_bundle is the wrong version, remove it and get a new one
  PowerShell.exe -executionpolicy ByPass -file "%~dp0\scripts\windows\check-dev-bundle.ps1" < con

  IF errorlevel 1 (
    rmdir /s /q "%~dp0\dev_bundle"
    IF EXIST "%~dp0\dev_bundle" (
      echo Couldn't delete old dependency kit. Please try again.
      exit /b 1
    )
    PowerShell.exe -executionpolicy ByPass -file "%~dp0\scripts\windows\download-dev-bundle.ps1" < con
  )

  rem Only set this when we're in a checkout. When running from a release,
  rem this is correctly set in the top-level `meteor.bat` file
  SET METEOR_INSTALLATION=%~dp0
)

SET NODE_PATH=%~dp0\dev_bundle\lib\node_modules

"%~dp0\dev_bundle\bin\node.exe" "%~dp0\tools\main.js" %*
ENDLOCAL
<<<<<<< HEAD
=======

EXIT /b %ERRORLEVEL%
>>>>>>> b5f1ed8d
<|MERGE_RESOLUTION|>--- conflicted
+++ resolved
@@ -39,8 +39,5 @@
 
 "%~dp0\dev_bundle\bin\node.exe" "%~dp0\tools\main.js" %*
 ENDLOCAL
-<<<<<<< HEAD
-=======
 
 EXIT /b %ERRORLEVEL%
->>>>>>> b5f1ed8d
