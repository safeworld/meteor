## v.NEXT

* Rename `{{> UI.dynamic}}` to `{{> Template.dynamic}}`, and likewise
  with `UI.contentBlock` and `UI.elseBlock`.

<<<<<<< HEAD
* Deprecate the `amplify`, `backbone`, `bootstrap`, and `d3` integration
  packages in favor of community alternatives.  These packages will no
  longer be maintained by MDG.

* Rename the `showdown` package to `markdown`.
=======
* Deprecate the `Template.someTemplate.myHelper = ...` syntax in favor
  of `Template.someTemplate.helpers(...)`.  Using the older syntax still
  works, but it prints a deprecation warning to the console.
>>>>>>> 8e9eb877

## v0.9.2.2

* Fix regression in 0.9.2 that prevented some users from accessing the
  Meteor development server in their browser. Specifically, 0.9.2
  unintentionally changed the development mode server's default bind
  host to localhost instead of 0.0.0.0. #2596


## v0.9.2.1

* Fix versions of packages that were published with `-cordova` versions
  in 0.9.2 (appcache, fastclick, htmljs, logging, mobile-status-bar,
  routepolicy, webapp-hashing).


## v0.9.2

This release contains our first support for building mobile apps in
Meteor, for both iOS and Android. This support comes via an
integration with Apache's Cordova/PhoneGap project.

  * You can use Cordova/PhoneGap packages in your application or inside
    a Meteor package to access a device's native functions directly from
    JavaScript code.
  * The `meteor add-platform` and `meteor run` commands now let you
    launch the app in the iOS or Android simulator or run it on an
    attached hardware device.
  * This release extends hot code push to support live updates into
    installed native apps.
  * The `meteor bundle` command has been renamed to `meteor build` and
    now outputs build projects for the mobile version of the targeted
    app.
  * See
    https://github.com/meteor/meteor/wiki/Meteor-Cordova-Phonegap-integration
    for more information about how to get started building mobile apps
    with Meteor.

* Better mobile support for OAuth login: you can now use a
  redirect-based flow inside UIWebViews, and the existing popup-based
  flow has been adapted to work in Cordova/PhoneGap apps.

#### Bug fixes and minor improvements

* Fix sorting on non-trivial keys in Minimongo. #2439

* Bug fixes and performance improvements for the package system's
  constraint solver.

* Improved error reporting for misbehaving oplog observe driver. #2033 #2244

* Drop deprecated source map linking format used for older versions of
  Firefox.  #2385

* Allow Meteor tool to run from a symlink. #2462

* Assets added via a plugin are no longer considered source files. #2488

* Remove support for long deprecated `SERVER_ID` environment
  variable. Use `AUTOUPDATE_VERSION` instead.

* Fix bug in reload-safetybelt package that resulted in reload loops in
  Chrome with cookies disabled.

* Change the paths for static assets served from packages. The `:`
  character is replaced with the `_` character in package names so as to
  allow serving on mobile devices and ease operation on Windows. For
  example, assets from the `abc:bootstrap` package are now served at
  `/packages/abc_bootstrap` instead of `/packages/abc:bootstrap`.

* Also change the paths within a bundled Meteor app to allow for
  different client architectures (eg mobile). For example,
  `bundle/programs/client` is now `bundle/programs/web.browser`.


Patches by Github users awwx, mizzao, and mquandalle.



## v0.9.1.1

* Fix backwards compatibility for packages that had weak dependencies
  on packages renamed in 0.9.1 (`ui`, `deps`, `livedata`). #2521

* Fix error when using the `reactive-dict` package without the `mongo`
  package.


## v0.9.1

#### Organizations in Meteor developer accounts

Meteor 0.9.1 ships with organizations support in Meteor developer
accounts. Organizations are teams of users that make it easy to
collaborate on apps and packages.

Create an organization at
https://www.meteor.com/account-settings/organizations. Run the `meteor
authorized` command in your terminal to give an organization
permissions to your apps. To add an organization as a maintainer of
your packages, use the `meteor admin maintainers` command. You can
also publish packages with an organization's name in the package name
prefix instead of your own username.


#### One backwards incompatible change for templates

* Templates can no longer be named "body" or "instance".

#### Backwards compatible Blaze API changes

* New public and documented APIs:
  * `Blaze.toHTMLWithData()`
  * `Template.currentData()`
  * `Blaze.getView()`
  * `Template.parentData()` (previously `UI._parentData()`)
  * `Template.instance()` (previously `UI._templateInstance()`)
  * `Template.body` (previously `UI.body`)
  * `new Template` (previously `Template.__create__`)
  * `Blaze.getData()` (previously `UI.getElementData`, or `Blaze.getCurrentData` with no arguments)

* Deprecate the `ui` package. Instead, use the `blaze` package. The
  `UI` and `Blaze` symbols are now the same.

* Deprecate `UI.insert`. `UI.render` and `UI.renderWithData` now
  render a template and place it in the DOM.

* Add an underscore to some undocumented Blaze APIs to make them
  internal. Notably: `Blaze._materializeView`, `Blaze._createView`,
  `Blaze._toText`, `Blaze._destroyView`, `Blaze._destroyNode`,
  `Blaze._withCurrentView`, `Blaze._DOMBackend`,
  `Blaze._TemplateWith`

* Document Views. Views are the machinery powering DOM updates in
  Blaze.

* Expose `view` property on template instances.

#### Backwards compatible renames

* Package renames
  * `livedata` -> `ddp`
  * `mongo-livedata` -> `mongo`
  * `standard-app-packages` -> `meteor-platform`
* Symbol renames
  * `Meteor.Collection` -> `Mongo.Collection`
  * `Meteor.Collection.Cursor` -> `Mongo.Cursor`
  * `Meteor.Collection.ObjectID` -> `Mongo.ObjectID`
  * `Deps` -> `Tracker`

#### Other

* Add `reactive-var` package. Lets you define a single reactive
  variable, like a single key in `Session`.

* Don't throw an exception in Chrome when cookies and local storage
  are blocked.

* Bump DDP version to "1". Clients connecting with version "pre1" or
  "pre2" should still work.

* Allow query parameters in OAuth1 URLs. #2404

* Fix `meteor list` if not all packages on server. Fixes #2468

Patch by Github user mitar.


## v0.9.0.1

* Fix issues preventing hot code reload from automatically reloading webapps in
  two cases: when the old app was a pre-0.9.0 app, and when the app used
  appcache. (In both cases, an explicit reload still worked.)

* Fix publishing packages containing a plugin with platform-specific code but
  no platform-specific code in the main package.

* Fix `meteor add package@version` when the package was already added with a
  different version constraint.

* Improve treatment of pre-release packages (packages with a dash in their
  version). Guarantee that they will not be chosen by the constraint solver
  unless explicitly requested.  `meteor list` won't suggest that you update to
  them.

* Fix slow spiderable executions.

* Fix dev-mode client-only restart when client files changed very soon after
  server restart.

* Fix stack trace on `meteor add` constraint solver failure.

* Fix "access-denied" stack trace when publishing packages.


## v0.9.0

Meteor 0.9.0 introduces the Meteor Package Server. Incorporating lessons from
our community's Meteorite tool, Meteor 0.9.0 allows users to develop and publish
Meteor packages to a central repository. The `meteor publish` command is used to
publish packages. Non-core packages can now be added with `meteor add`, and you
can specify version constraints on the packages you use. Binary packages can be
published for additional architectures with `meteor publish-for-arch`, which
allows cross-platform deploys and bundling.  You can search for packages with
`meteor search` and display information on them with `meteor show`, or you can
use the Atmosphere web interface developed by Percolate Studio at
https://atmospherejs.com/

See https://docs.meteor.com/#writingpackages and
https://docs.meteor.com/#packagejs for more details.

Other packaging-related changes:

* `meteor list` now lists the packages your app is using, which was formerly the
  behavior of `meteor list --using`. To search for packages you are not
  currently using, use `meteor search`.  The concept of an "internal" package
  (which did not show up in `meteor list`) no longer exists.

* To prepare a bundle created with `meteor bundle` for execution on a
  server, you now run `npm install` with no arguments instead of having
  to specify a few specific npm modules and their versions
  explicitly. See the README in the generated bundle for more details.

* All `under_score`-style `package.js` APIs (`Package.on_use`, `api.add_files`,
  etc) have been replaced with `camelCase` names (`Package.onUse`,
  `api.addFiles`, etc).  The old names continue to work for now.

* There's a new `archMatching` option to `Plugin.registerSourceHandler`, which
  should be used by any plugin whose output is only for the client or only for
  the server (eg, CSS and HTML templating packages); this allows Meteor to avoid
  restarting the server when files processed by these plugins change.

Other changes:

* When running your app with the local development server, changes that only
  affect the client no longer require restarting the server.  Changes that only
  affect CSS no longer require the browser to refresh the page, both in local
  development and in some production environments.  #490

* When a call to `match` fails in a method or subscription, log the
  failure on the server. (This matches the behavior described in our docs)

* The `appcache` package now defaults to functioning on all browsers
  that support the AppCache API, rather than a whitelist of browsers.
  The main effect of this change is that `appcache` is now enabled by
  default on Firefox, because Firefox no longer makes a confusing
  popup. You can still disable individual browsers with
  `AppCache.config`.  #2241

* The `forceApprovalPrompt` option can now be specified in `Accounts.ui.config`
  in addition to `Meteor.loginWithGoogle`.  #2149

* Don't leak websocket clients in server-to-server DDP in some cases (and fix
  "Got open from inactive client"
  error). https://github.com/faye/websocket-driver-node/pull/8

* Updated OAuth url for login with Meetup.

* Allow minimongo `changed` callbacks to mutate their `oldDocument`
  argument. #2231

* Fix upsert called from client with no callback.  #2413

* Avoid a few harmless exceptions in OplogObserveDriver.

* Refactor `observe-sequence` package.

* Fix `spiderable` race condition.

* Re-apply our fix of NPM bug https://github.com/npm/npm/issues/3265 which got
  accidentally reverted upstream.

* Workaround for a crash in recent Safari
  versions. https://github.com/meteor/meteor/commit/e897539adb

* Upgraded dependencies:
  - less: 1.7.4 (from 1.7.1)
  - tar: 1.0.1 (from 0.1.19)
  - fstream: 1.0.2 (from 0.1.25)

Patches by Github users Cangit, dandv, ImtiazMajeed, MaximDubrovin, mitar,
mquandalle, rcy, RichardLitt, thatneat, and twhy.



## v0.8.3

#### Blaze

* Refactor Blaze to simplify internals while preserving the public
  API. `UI.Component` has been replaced with `Blaze.View.`

* Fix performance issues and memory leaks concerning event handlers.

* Add `UI.remove`, which removes a template after `UI.render`/`UI.insert`.

* Add `this.autorun` to the template instance, which is like `Deps.autorun`
  but is automatically stopped when the template is destroyed.

* Create `<a>` tags as SVG elements when they have `xlink:href`
  attributes. (Previously, `<a>` tags inside SVGs were never created as
  SVG elements.)  #2178

* Throw an error in `{{foo bar}}` if `foo` is missing or not a function.

* Cursors returned from template helpers for #each should implement
  the `observeChanges` method and don't have to be Minimongo cursors
  (allowing new custom data stores for Blaze like Miniredis).

* Remove warnings when {{#each}} iterates over a list of strings,
  numbers, or other items that contains duplicates.  #1980

#### Meteor Accounts

* Fix regression in 0.8.2 where an exception would be thrown if
  `Meteor.loginWithPassword` didn't have a callback. Callbacks to
  `Meteor.loginWithPassword` are now optional again.  #2255

* Fix OAuth popup flow in mobile apps that don't support
  `window.opener`.  #2302

* Fix "Email already exists" error with MongoDB 2.6.  #2238


#### mongo-livedata and minimongo

* Fix performance issue where a large batch of oplog updates could block
  the node event loop for long periods.  #2299.

* Fix oplog bug resulting in error message "Buffer inexplicably empty".  #2274

* Fix regression from 0.8.2 that caused collections to appear empty in
  reactive `findOne()` or `fetch` queries that run before a mutator
  returns.  #2275


#### Miscellaneous

* Stop including code by default that automatically refreshes the page
  if JavaScript and CSS don't load correctly. While this code is useful
  in some multi-server deployments, it can cause infinite refresh loops
  if there are errors on the page. Add the `reload-safetybelt` package
  to your app if you want to include this code.

* On the server, `Meteor.startup(c)` now calls `c` immediately if the
  server has already started up, matching the client behavior.  #2239

* Add support for server-side source maps when debugging with
  `node-inspector`.

* Add `WebAppInternals.addStaticJs()` for adding static JavaScript code
  to be served in the app, inline if allowed by `browser-policy`.

* Make the `tinytest/run` method return immediately, so that `wait`
  method calls from client tests don't block on server tests completing.

* Log errors from method invocations on the client if there is no
  callback provided.

* Upgraded dependencies:
  - node: 0.10.29 (from 0.10.28)
  - less: 1.7.1 (from 1.6.1)

Patches contributed by GitHub users Cangit, cmather, duckspeaker, zol.


## v0.8.2

#### Meteor Accounts

* Switch `accounts-password` to use bcrypt to store passwords on the
  server. (Previous versions of Meteor used a protocol called SRP.)
  Users will be transparently transitioned when they log in. This
  transition is one-way, so you cannot downgrade a production app once
  you upgrade to 0.8.2. If you are maintaining an authenticating DDP
  client:
     - Clients that use the plaintext password login handler (i.e. call
       the `login` method with argument `{ password: <plaintext
       password> }`) will continue to work, but users will not be
       transitioned from SRP to bcrypt when logging in with this login
       handler.
     - Clients that use SRP will no longer work. These clients should
       instead directly call the `login` method, as in
       `Meteor.loginWithPassword`. The argument to the `login` method
       can be either:
         - `{ password: <plaintext password> }`, or
         - `{ password: { digest: <password hash>, algorithm: "sha-256" } }`,
           where the password hash is the hex-encoded SHA256 hash of the
           plaintext password.

* Show the display name of the currently logged-in user after following
  an email verification link or a password reset link in `accounts-ui`.

* Add a `userEmail` option to `Meteor.loginWithMeteorDeveloperAccount`
  to pre-fill the user's email address in the OAuth popup.

* Ensure that the user object has updated token information before
  it is passed to email template functions. #2210

* Export the function that serves the HTTP response at the end of an
  OAuth flow as `OAuth._endOfLoginResponse`. This function can be
  overridden to make the OAuth popup flow work in certain mobile
  environments where `window.opener` is not supported.

* Remove support for OAuth redirect URLs with a `redirect` query
  parameter. This OAuth flow was never documented and never fully
  worked.


#### Blaze

* Blaze now tracks individual CSS rules in `style` attributes and won't
  overwrite changes to them made by other JavaScript libraries.

* Add `{{> UI.dynamic}}` to make it easier to dynamically render a
  template with a data context.

* Add `UI._templateInstance()` for accessing the current template
  instance from within a block helper.

* Add `UI._parentData(n)` for accessing parent data contexts from
  within a block helper.

* Add preliminary API for registering hooks to run when Blaze intends to
  insert, move, or remove DOM elements. For example, you can use these
  hooks to animate nodes as they are inserted, moved, or removed. To use
  them, you can set the `_uihooks` property on a container DOM
  element. `_uihooks` is an object that can have any subset of the
  following three properties:

    - `insertElement: function (node, next)`: called when Blaze intends
      to insert the DOM element `node` before the element `next`
    - `moveElement: function (node, next)`: called when Blaze intends to
      move the DOM element `node` before the element `next`
    - `removeElement: function (node)`: called when Blaze intends to
      remove the DOM element `node`

    Note that when you set one of these functions on a container
    element, Blaze will not do the actual operation; it's your
    responsibility to actually insert, move, or remove the node (by
    calling `$(node).remove()`, for example).

* The `findAll` method on template instances now returns a vanilla
  array, not a jQuery object. The `$` method continues to
  return a jQuery object. #2039

* Fix a Blaze memory leak by cleaning up event handlers when a template
  instance is destroyed. #1997

* Fix a bug where helpers used by {{#with}} were still re-running when
  their reactive data sources changed after they had been removed from
  the DOM.

* Stop not updating form controls if they're focused. If a field is
  edited by one user while another user is focused on it, it will just
  lose its value but maintain its focus. #1965

* Add `_nestInCurrentComputation` option to `UI.render`, fixing a bug in
  {{#each}} when an item is added inside a computation that subsequently
  gets invalidated. #2156

* Fix bug where "=" was not allowed in helper arguments. #2157

* Fix bug when a template tag immediately follows a Spacebars block
  comment. #2175


#### Command-line tool

* Add --directory flag to `meteor bundle`. Setting this flag outputs a
  directory rather than a tarball.

* Speed up updates of NPM modules by upgrading Node to include our fix for
  https://github.com/npm/npm/issues/3265 instead of passing `--force` to
  `npm install`.

* Always rebuild on changes to npm-shrinkwrap.json files.  #1648

* Fix uninformative error message when deploying to long hostnames. #1208

* Increase a buffer size to avoid failing when running MongoDB due to a
  large number of processes running on the machine, and fix the error
  message when the failure does occur. #2158

* Clarify a `meteor mongo` error message when using the MONGO_URL
  environment variable. #1256


#### Testing

* Run server tests from multiple clients serially instead of in
  parallel. This allows testing features that modify global server
  state.  #2088


#### Security

* Add Content-Type headers on JavaScript and CSS resources.

* Add `X-Content-Type-Options: nosniff` header to
  `browser-policy-content`'s default policy. If you are using
  `browser-policy-content` and you don't want your app to send this
  header, then call `BrowserPolicy.content.allowContentTypeSniffing()`.

* Use `Meteor.absoluteUrl()` to compute the redirect URL in the `force-ssl`
  package (instead of the host header).


#### Miscellaneous

* Allow `check` to work on the server outside of a Fiber. #2136

* EJSON custom type conversion functions should not be permitted to yield. #2136

* The legacy polling observe driver handles errors communicating with MongoDB
  better and no longer gets "stuck" in some circumstances.

* Automatically rewind cursors before calls to `fetch`, `forEach`, or `map`. On
  the client, don't cache the return value of `cursor.count()` (consistently
  with the server behavior). `cursor.rewind()` is now a no-op. #2114

* Remove an obsolete hack in reporting line numbers for LESS errors. #2216

* Avoid exceptions when accessing localStorage in certain Internet
  Explorer configurations. #1291, #1688.

* Make `handle.ready()` reactively stop, where `handle` is a
  subscription handle.

* Fix an error message from `audit-argument-checks` after login.

* Make the DDP server send an error if the client sends a connect
  message with a missing or malformed `support` field. #2125

* Fix missing `jquery` dependency in the `amplify` package. #2113

* Ban inserting EJSON custom types as documents. #2095

* Fix incorrect URL rewrites in stylesheets. #2106

* Upgraded dependencies:
  - node: 0.10.28 (from 0.10.26)
  - uglify-js: 2.4.13 (from 2.4.7)
  - sockjs server: 0.3.9 (from 0.3.8)
  - websocket-driver: 0.3.4 (from 0.3.2)
  - stylus: 0.46.3 (from 0.42.3)

Patches contributed by GitHub users awwx, babenzele, Cangit, dandv,
ducdigital, emgee3, felixrabe, FredericoC, jbruni, kentonv, mizzao,
mquandalle, subhog, tbjers, tmeasday.


## v.0.8.1.3

* Fix a security issue in the `spiderable` package. `spiderable` now
  uses the ROOT_URL environment variable instead of the Host header to
  determine which page to snapshot.

* Fix hardcoded Twitter URL in `oauth1` package. This fixes a regression
  in 0.8.0.1 that broke Atmosphere packages that do OAuth1
  logins. #2154.

* Add `credentialSecret` argument to `Google.retrieveCredential`, which
  was forgotten in a previous release.

* Remove nonexistent `-a` and `-r` aliases for `--add` and `--remove` in
  `meteor help authorized`. #2155

* Add missing `underscore` dependency in the `oauth-encryption` package. #2165

* Work around IE8 bug that caused some apps to fail to render when
  minified. #2037.


## v.0.8.1.2

* Fix memory leak (introduced in 0.8.1) by making sure to unregister
  sessions at the server when they are closed due to heartbeat timeout.

* Add `credentialSecret` argument to `Google.retrieveCredential`,
  `Facebook.retrieveCredential`, etc., which is needed to use them as of
  0.8.1. #2118

* Fix 0.8.1 regression that broke apps using a `ROOT_URL` with a path
  prefix. #2109


## v0.8.1.1

* Fix 0.8.1 regression preventing clients from specifying `_id` on insert. #2097

* Fix handling of malformed URLs when merging CSS files. #2103, #2093

* Loosen the checks on the `options` argument to `Collection.find` to
  allow undefined values.


## v0.8.1

#### Meteor Accounts

* Fix a security flaw in OAuth1 and OAuth2 implementations. If you are
  using any OAuth accounts packages (such as `accounts-google` or
  `accounts-twitter`), we recommend that you update immediately and log
  out your users' current sessions with the following MongoDB command:

    $ db.users.update({}, { $set: { 'services.resume.loginTokens': [] } }, { multi: true });

* OAuth redirect URLs are now required to be on the same origin as your app.

* Log out a user's other sessions when they change their password.

* Store pending OAuth login results in the database instead of
  in-memory, so that an OAuth flow succeeds even if different requests
  go to different server processes.

* When validateLoginAttempt callbacks return false, don't override a more
  specific error message.

* Add `Random.secret()` for generating security-critical secrets like
  login tokens.

* `Meteor.logoutOtherClients` now calls the user callback when other
  login tokens have actually been removed from the database, not when
  they have been marked for eventual removal.  #1915

* Rename `Oauth` to `OAuth`.  `Oauth` is now an alias for backwards
  compatibility.

* Add `oauth-encryption` package for encrypting sensitive account
  credentials in the database.

* A validate login hook can now override the exception thrown from
  `beginPasswordExchange` like it can for other login methods.

* Remove an expensive observe over all users in the `accounts-base`
  package.


#### Blaze

* Disallow `javascript:` URLs in URL attribute values by default, to
  help prevent cross-site scripting bugs. Call
  `UI._allowJavascriptUrls()` to allow them.

* Fix `UI.toHTML` on templates containing `{{#with}}`.

* Fix `{{#with}}` over a data context that is mutated.  #2046

* Clean up autoruns when calling `UI.toHTML`.

* Properly clean up event listeners when removing templates.

* Add support for `{{!-- block comments --}}` in Spacebars. Block comments may
  contain `}}`, so they are more useful than `{{! normal comments}}` for
  commenting out sections of Spacebars templates.

* Don't dynamically insert `<tbody>` tags in reactive tables

* When handling a custom jQuery event, additional arguments are
  no longer lost -- they now come after the template instance
  argument.  #1988


#### DDP and MongoDB

* Extend latency compensation to support an arbitrary sequence of
  inserts in methods.  Previously, documents created inside a method
  stub on the client would eventually be replaced by new documents
  from the server, causing the screen to flicker.  Calling `insert`
  inside a method body now generates the same ID on the client (inside
  the method stub) and on the server.  A sequence of inserts also
  generates the same sequence of IDs.  Code that wants a random stream
  that is consistent between method stub and real method execution can
  get one with `DDP.randomStream`.
  https://trello.com/c/moiiS2rP/57-pattern-for-creating-multiple-database-records-from-a-method

* The document passed to the `insert` callback of `allow` and `deny` now only
  has a `_id` field if the client explicitly specified one; this allows you to
  use `allow`/`deny` rules to prevent clients from specifying their own
  `_id`. As an exception, `allow`/`deny` rules with a `transform` always have an
  `_id`.

* DDP now has an implementation of bidirectional heartbeats which is consistent
  across SockJS and websocket transports. This enables connection keepalive and
  allows servers and clients to more consistently and efficiently detect
  disconnection.

* The DDP protocol version number has been incremented to "pre2" (adding
  randomSeed and heartbeats).

* The oplog observe driver handles errors communicating with MongoDB
  better and knows to re-poll all queries after a MongoDB failover.

* Fix bugs involving mutating DDP method arguments.


#### meteor command-line tool

* Move boilerplate HTML from tools to webapp.  Change internal
  `Webapp.addHtmlAttributeHook` API.

* Add `meteor list-sites` command for listing the sites that you have
  deployed to meteor.com with your Meteor developer account.

* Third-party template languages can request that their generated source loads
  before other JavaScript files, just like *.html files, by passing the
  isTemplate option to Plugin.registerSourceHandler.

* You can specify a particular interface for the dev mode runner to bind to with
  `meteor -p host:port`.

* Don't include proprietary tar tags in bundle tarballs.

* Convert relative URLs to absolute URLs when merging CSS files.


#### Upgraded dependencies

* Node.js from 0.10.25 to 0.10.26.
* MongoDB driver from 1.3.19 to 1.4.1
* stylus: 0.42.3 (from 0.42.2)
* showdown: 0.3.1
* css-parse: an unreleased version (from 1.7.0)
* css-stringify: an unreleased version (from 1.4.1)


Patches contributed by GitHub users aldeed, apendua, arbesfeld, awwx, dandv,
davegonzalez, emgee3, justinsb, mquandalle, Neftedollar, Pent, sdarnell,
and timhaines.


## v0.8.0.1

* Fix security flaw in OAuth1 implementation. Clients can no longer
  choose the callback_url for OAuth1 logins.


## v0.8.0

Meteor 0.8.0 introduces Blaze, a total rewrite of our live templating engine,
replacing Spark. Advantages of Blaze include:

  * Better interoperability with jQuery plugins and other techniques which
    directly manipulate the DOM
  * More fine-grained updates: only the specific elements or attributes that
    change are touched rather than the entire template
  * A fully documented templating language
  * No need for the confusing `{{#constant}}`, `{{#isolate}}`, and `preserve`
    directives
  * Uses standard jQuery delegation (`.on`) instead of our custom implementation
  * Blaze supports live SVG templates that work just like HTML templates

See
[the Using Blaze wiki page](https://github.com/meteor/meteor/wiki/Using-Blaze)
for full details on upgrading your app to 0.8.0.  This includes:

* The `Template.foo.rendered` callback is now only called once when the template
  is rendered, rather than repeatedly as it is "re-rendered", because templates
  now directly update changed data instead of fully re-rendering.

* The `accounts-ui` login buttons are now invoked as a `{{> loginButtons}}`
  rather than as `{{loginButtons}}`.

* Previous versions of Meteor used a heavily modified version of the Handlebars
  templating language. In 0.8.0, we've given it its own name: Spacebars!
  Spacebars has an
  [explicit specification](https://github.com/meteor/meteor/blob/devel/packages/spacebars/README.md)
  instead of being defined as a series of changes to Handlebars. There are some
  incompatibilities with our previous Handlebars fork, such as a
  [different way of specifying dynamic element attributes](https://github.com/meteor/meteor/blob/devel/packages/spacebars/README.md#in-attribute-values)
  and a
  [new way of defining custom block helpers](https://github.com/meteor/meteor/blob/devel/packages/spacebars/README.md#custom-block-helpers).

* Your template files must consist of
  [well-formed HTML](https://github.com/meteor/meteor/blob/devel/packages/spacebars/README.md#html-dialect). Invalid
  HTML is now a compilation failure.  (There is a current limitation in our HTML
  parser such that it does not support
  [omitting end tags](http://www.w3.org/TR/html5/syntax.html#syntax-tag-omission)
  on elements such as `<P>` and `<LI>`.)

* `Template.foo` is no longer a function. It is instead a
  "component". Components render to an intermediate representation of an HTML
  tree, not a string, so there is no longer an easy way to render a component to
  a static HTML string.

* `Meteor.render` and `Spark.render` have been removed. Use `UI.render` and
  `UI.insert` instead.

* The `<body>` tag now defines a template just like the `<template>` tag, which
  can have helpers and event handlers.  Define them directly on the object
  `UI.body`.

* Previous versions of Meteor shipped with a synthesized `tap` event,
  implementing a zero-delay click event on mobile browsers. Unfortunately, this
  event never worked very well. We're eliminating it. Instead, use one of the
  excellent third party solutions.

* The `madewith` package (which supported adding a badge to your website
  displaying its score from http://madewith.meteor.com/) has been removed, as it
  is not compatible with the new version of that site.

* The internal `spark`, `liverange`, `universal-events`, and `domutils` packages
  have been removed.

* The `Handlebars` namespace has been deprecated.  `Handlebars.SafeString` is
  now `Spacebars.SafeString`, and `Handlebars.registerHelper` is now
  `UI.registerHelper`.

Patches contributed by GitHub users cmather and mart-jansink.


## v0.7.2

* Support oplog tailing on queries with the `limit` option. All queries
  except those containing `$near` or `$where` selectors or the `skip`
  option can now be used with the oplog driver.

* Add hooks to login process: `Accounts.onLogin`,
  `Accounts.onLoginFailure`, and `Accounts.validateLoginAttempt`. These
  functions allow for rate limiting login attempts, logging an audit
  trail, account lockout flags, and more. See:
  http://docs.meteor.com/#accounts_validateloginattempt #1815

* Change the `Accounts.registerLoginHandler` API for custom login
  methods. Login handlers now require a name and no longer have to deal
  with generating resume tokens. See
  https://github.com/meteor/meteor/blob/devel/packages/accounts-base/accounts_server.js
  for details. OAuth based login handlers using the
  `Oauth.registerService` packages are not affected.

* Add support for HTML email in `Accounts.emailTemplates`.  #1785

* minimongo: Support `{a: {$elemMatch: {x: 1, $or: [{a: 1}, {b: 1}]}}}`  #1875

* minimongo: Support `{a: {$regex: '', $options: 'i'}}`  #1874

* minimongo: Fix sort implementation with multiple sort fields which each look
  inside an array. eg, ensure that with sort key `{'a.x': 1, 'a.y': 1}`, the
  document `{a: [{x: 0, y: 4}]}` sorts before
  `{a: [{x: 0, y: 5}, {x: 1, y: 3}]}`, because the 3 should not be used as a
  tie-breaker because it is not "next to" the tied 0s.

* minimongo: Fix sort implementation when selector and sort key share a field,
  that field matches an array in the document, and only some values of the array
  match the selector. eg, ensure that with sort key `{a: 1}` and selector
  `{a: {$gt: 3}}`, the document `{a: [4, 6]}` sorts before `{a: [1, 5]}`,
  because the 1 should not be used as a sort key because it does not match the
  selector. (We only approximate the MongoDB behavior here by only supporting
  relatively selectors.)

* Use `faye-websocket` (0.7.2) npm module instead of `websocket` (1.0.8) for
  server-to-server DDP.

* Update Google OAuth package to use new `profile` and `email` scopes
  instead of deprecated URL-based scopes.  #1887

* Add `_throwFirstError` option to `Deps.flush`.

* Make `facts` package data available on the server as
  `Facts._factsByPackage`.

* Fix issue where `LESS` compilation error could crash the `meteor run`
  process.  #1877

* Fix crash caused by empty HTTP host header in `meteor run` development
  server.  #1871

* Fix hot code reload in private browsing mode in Safari.

* Fix appcache size calculation to avoid erronious warnings. #1847

* Remove unused `Deps._makeNonReactive` wrapper function. Call
  `Deps.nonreactive` directly instead.

* Avoid setting the `oplogReplay` on non-oplog collections. Doing so
  caused mongod to crash.

* Add startup message to `test-in-console` to ease automation. #1884

* Upgraded dependencies
  - amplify: 1.1.2 (from 1.1.0)

Patches contributed by GitHub users awwx, dandv, queso, rgould, timhaines, zol


## v0.7.1.2

* Fix bug in tool error handling that caused `meteor` to crash on Mac
  OSX when no computer name is set.

* Work around a bug that caused MongoDB to fail an assertion when using
  tailable cursors on non-oplog collections.


## v0.7.1.1

* Integrate with Meteor developer accounts, a new way of managing your
  meteor.com deployed sites. When you use `meteor deploy`, you will be
  prompted to create a developer account.
    - Once you've created a developer account, you can log in and out
      from the command line with `meteor login` and `meteor logout`.
    - You can claim legacy sites with `meteor claim`. This command will
      prompt you for your site password if you are claiming a
      password-protected site; after claiming it, you will not need to
      enter the site password again.
    - You can add or remove authorized users, and view the list of
      authorized users, for a site with `meteor authorized`.
    - You can view your current username with `meteor whoami`.
    - This release also includes the `accounts-meteor-developer` package
      for building Meteor apps that allow users to log in with their own
      developer accounts.

* Improve the oplog tailing implementation for getting real-time database
  updates from MongoDB.
    - Add support for all operators except `$where` and `$near`. Limit and
      skip are not supported yet.
    - Add optimizations to avoid needless data fetches from MongoDB.
    - Fix an error ("Cannot call method 'has' of null") in an oplog
      callback. #1767

* Add and improve support for minimongo operators.
  - Support `$comment`.
  - Support `obj` name in `$where`.
  - `$regex` matches actual regexps properly.
  - Improve support for `$nin`, `$ne`, `$not`.
  - Support using `{ $in: [/foo/, /bar/] }`. #1707
  - Support `{$exists: false}`.
  - Improve type-checking for selectors.
  - Support `{x: {$elemMatch: {$gt: 5}}}`.
  - Match Mongo's behavior better when there are arrays in the document.
  - Support `$near` with sort.
  - Implement updates with `{ $set: { 'a.$.b': 5 } }`.
  - Support `{$type: 4}` queries.
  - Optimize `remove({})` when observers are paused.
  - Make update-by-id constant time.
  - Allow `{$set: {'x._id': 1}}`.  #1794

* Upgraded dependencies
  - node: 0.10.25 (from 0.10.22). The workaround for specific Node
    versions from 0.7.0 is now removed; 0.10.25+ is supported.
  - jquery: 1.11.0 (from 1.8.2). See
    http://jquery.com/upgrade-guide/1.9/ for upgrade instructions.
  - jquery-waypoints: 2.0.4 (from 1.1.7). Contains
    backwards-incompatible changes.
  - source-map: 0.3.2 (from 0.3.30) #1782
  - websocket-driver: 0.3.2 (from 0.3.1)
  - http-proxy: 1.0.2 (from a pre-release fork of 1.0)
  - semver: 2.2.1 (from 2.1.0)
  - request: 2.33.0 (from 2.27.0)
  - fstream: 0.1.25 (from 0.1.24)
  - tar: 0.1.19 (from 0.1.18)
  - eachline: a fork of 2.4.0 (from 2.3.3)
  - source-map: 0.1.31 (from 0.1.30)
  - source-map-support: 0.2.5 (from 0.2.3)
  - mongo: 2.4.9 (from 2.4.8)
  - openssl in mongo: 1.0.1f (from 1.0.1e)
  - kexec: 0.2.0 (from 0.1.1)
  - less: 1.6.1 (from 1.3.3)
  - stylus: 0.42.2 (from 0.37.0)
  - nib: 1.0.2 (from 1.0.0)
  - coffeescript: 1.7.1 (from 1.6.3)

* CSS preprocessing and sourcemaps:
  - Add sourcemap support for CSS stylesheet preprocessors. Use
    sourcemaps for stylesheets compiled with LESS.
  - Improve CSS minification to deal with `@import` statements correctly.
  - Lint CSS files for invalid `@` directives.
  - Change the recommended suffix for imported LESS files from
    `.lessimport` to `.import.less`. Add `.import.styl` to allow
    `stylus` imports. `.lessimport` continues to work but is deprecated.

* Add `clientAddress` and `httpHeaders` to `this.connection` in method
  calls and publish functions.

* Hash login tokens before storing them in the database. Legacy unhashed
  tokens are upgraded to hashed tokens in the database as they are used
  in login requests.

* Change default accounts-ui styling and add more CSS classes.

* Refactor command-line tool. Add test harness and better tests. Run
  `meteor self-test --help` for info on running the tools test suite.

* Speed up application re-build in development mode by re-using file
  hash computation between file change watching code and application
  build code..

* Fix issues with documents containing a key named `length` with a
  numeric value. Underscore treated these as arrays instead of objects,
  leading to exceptions when . Patch Underscore to not treat plain
  objects (`x.constructor === Object`) with numeric `length` fields as
  arrays. #594 #1737

* Deprecate `Accounts.loginServiceConfiguration` in favor of
  `ServiceConfiguration.configurations`, exported by the
  `service-configuration` package. `Accounts.loginServiceConfiguration`
  is maintained for backwards-compatibility, but it is defined in a
  `Meteor.startup` block and so cannot be used from top-level code.

* Cursors with a field specifier containing `{_id: 0}` can no longer be
  used with `observeChanges` or `observe`. This includes the implicit
  calls to these functions that are done when returning a cursor from a
  publish function or using `{{#each}}`.

* Transform functions must return objects and may not change the `_id`
  field, though they may leave it out.

* Remove broken IE7 support from the `localstorage` package. Meteor
  accounts logins no longer persist in IE7.

* Fix the `localstorage` package when used with Safari in private
  browsing mode. This fixes a problem with login token storage and
  account login. #1291

* Types added with `EJSON.addType` now have default `clone` and `equals`
  implementations. Users may still specify `clone` or `equals` functions
  to override the default behavior.  #1745

* Add `frame-src` to `browser-policy-content` and account for
  cross-browser CSP disparities.

* Deprecate `Oauth.initiateLogin` in favor of `Oauth.showPopup`.

* Add `WebApp.rawConnectHandlers` for adding connect handlers that run
  before any other Meteor handlers, except `connect.compress()`. Raw
  connect handlers see the URL's full path (even if ROOT_URL contains a
  non-empty path) and they run before static assets are served.

* Add `Accounts.connection` to allow using Meteor accounts packages with
  a non-default DDP connection.

* Detect and reload if minified CSS files fail to load at startup. This
  prevents the application from running unstyled if the page load occurs
  while the server is switching versions.

* Allow Npm.depends to specify any http or https URL containing a full
  40-hex-digit SHA.  #1686

* Add `retry` package for connection retry with exponential backoff.

* Pass `update` and `remove` return values correctly when using
  collections validated with `allow` and `deny` rules. #1759

* If you're using Deps on the server, computations and invalidation
  functions are not allowed to yield. Throw an error instead of behaving
  unpredictably.

* Fix namespacing in coffeescript files added to a package with the
  `bare: true` option. #1668

* Fix races when calling login and/or logoutOtherClients from multiple
  tabs. #1616

* Include oauth_verifier as a header rather than a parameter in
  the `oauth1` package. #1825

* Fix `force-ssl` to allow local development with `meteor run` in IPv6
  environments. #1751`

* Allow cursors on named local collections to be returned from a publish
  function in an array.  #1820

* Fix build failure caused by a directory in `programs/` without a
  package.js file.

* Do a better job of handling shrinkwrap files when an npm module
  depends on something that isn't a semver. #1684

* Fix failures updating npm dependencies when a node_modules directory
  exists above the project directory.  #1761

* Preserve permissions (eg, executable bit) on npm files.  #1808

* SockJS tweak to support relative base URLs.

* Don't leak sockets on error in dev-mode proxy.

* Clone arguments to `added` and `changed` methods in publish
  functions. This allows callers to reuse objects and prevents already
  published data from changing after the fact.  #1750

* Ensure springboarding to a different meteor tools version always uses
  `exec` to run the old version. This simplifies process management for
  wrapper scripts.

Patches contributed by GitHub users DenisGorbachev, EOT, OyoKooN, awwx,
dandv, icellan, jfhamlin, marcandre, michaelbishop, mitar, mizzao,
mquandalle, paulswartz, rdickert, rzymek, timhaines, and yeputons.


## v0.7.0.1

* Two fixes to `meteor run` Mongo startup bugs that could lead to hangs with the
  message "Initializing mongo database... this may take a moment.".  #1696

* Apply the Node patch to 0.10.24 as well (see the 0.7.0 section for details).

* Fix gratuitous IE7 incompatibility.  #1690


## v0.7.0

This version of Meteor contains a patch for a bug in Node 0.10 which
most commonly affects websockets. The patch is against Node version
0.10.22 and 0.10.23. We strongly recommend using one of these precise
versions of Node in production so that the patch will be applied. If you
use a newer version of Node with this version of Meteor, Meteor will not
apply the patch and will instead disable websockets.

* Rework how Meteor gets realtime database updates from MongoDB. Meteor
  now reads the MongoDB "oplog" -- a special collection that records all
  the write operations as they are applied to your database. This means
  changes to the database are instantly noticed and reflected in Meteor,
  whether they originated from Meteor or from an external database
  client. Oplog tailing is automatically enabled in development mode
  with `meteor run`, and can be enabled in production with the
  `MONGO_OPLOG_URL` environment variable. Currently the only supported
  selectors are equality checks; `$`-operators, `limit` and `skip`
  queries fall back to the original poll-and-diff algorithm. See
  https://github.com/meteor/meteor/wiki/Oplog-Observe-Driver
  for details.

* Add `Meteor.onConnection` and add `this.connection` to method
  invocations and publish functions. These can be used to store data
  associated with individual clients between subscriptions and method
  calls. See http://docs.meteor.com/#meteor_onconnection for details. #1611

* Bundler failures cause non-zero exit code in `meteor run`.  #1515

* Fix error when publish function callbacks are called during session shutdown.

* Rework hot code push. The new `autoupdate` package drives automatic
  reloads on update using standard DDP messages instead of a hardcoded
  message at DDP startup. Now the hot code push only triggers when
  client code changes; server-only code changes will not cause the page
  to reload.

* New `facts` package publishes internal statistics about Meteor.

* Add an explicit check that publish functions return a cursor, an array
  of cursors, or a falsey value. This is a safety check to to prevent
  users from accidentally returning Collection.findOne() or some other
  value and expecting it to be published.

* Implement `$each`, `$sort`, and `$slice` options for minimongo's `$push`
  modifier.  #1492

* Introduce `--raw-logs` option to `meteor run` to disable log
  coloring and timestamps.

* Add `WebAppInternals.setBundledJsCssPrefix()` to control where the
  client loads bundled JavaScript and CSS files. This allows serving
  files from a CDN to decrease page load times and reduce server load.

* Attempt to exit cleanly on `SIGHUP`. Stop accepting incoming
  connections, kill DDP connections, and finish all outstanding requests
  for static assets.

* In the HTTP server, only keep sockets with no active HTTP requests alive for 5
  seconds.

* Fix handling of `fields` option in minimongo when only `_id` is present. #1651

* Fix issue where setting `process.env.MAIL_URL` in app code would not
  alter where mail was sent. This was a regression in 0.6.6 from 0.6.5. #1649

* Use stderr instead of stdout (for easier automation in shell scripts) when
  prompting for passwords and when downloading the dev bundle. #1600

* Ensure more downtime during file watching.  #1506

* Fix `meteor run` with settings files containing non-ASCII characters.  #1497

* Support `EJSON.clone` for `Meteor.Error`. As a result, they are properly
  stringified in DDP even if thrown through a `Future`.  #1482

* Fix passing `transform: null` option to `collection.allow()` to disable
  transformation in validators.  #1659

* Fix livedata error on `this.removed` during session shutdown. #1540 #1553

* Fix incompatibility with Phusion Passenger by removing an unused line. #1613

* Ensure install script creates /usr/local on machines where it does not
  exist (eg. fresh install of OSX Mavericks).

* Set x-forwarded-* headers in `meteor run`.

* Clean up package dirs containing only ".build".

* Check for matching hostname before doing end-of-oauth redirect.

* Only count files that actually go in the cache towards the `appcache`
  size check. #1653.

* Increase the maximum size spiderable will return for a page from 200kB
  to 5MB.

* Upgraded dependencies:
  * SockJS server from 0.3.7 to 0.3.8, including new faye-websocket module.
  * Node from 0.10.21 to 0.10.22
  * MongoDB from 2.4.6 to 2.4.8
  * clean-css from 1.1.2 to 2.0.2
  * uglify-js from a fork of 2.4.0 to 2.4.7
  * handlebars npm module no longer available outside of handlebars package

Patches contributed by GitHub users AlexeyMK, awwx, dandv, DenisGorbachev,
emgee3, FooBarWidget, mitar, mcbain, rzymek, and sdarnell.


## v0.6.6.3

* Fix error when publish function callbacks are called during session
  shutdown.  #1540 #1553

* Improve `meteor run` CPU usage in projects with many
  directories.  #1506


## v0.6.6.2

* Upgrade Node from 0.10.20 to 0.10.21 (security update).


## v0.6.6.1

* Fix file watching on OSX. Work around Node issue #6251 by not using
  fs.watch. #1483


## v0.6.6


#### Security

* Add `browser-policy` package for configuring and sending
  Content-Security-Policy and X-Frame-Options HTTP headers.
  [See the docs](http://docs.meteor.com/#browserpolicy) for more.

* Use cryptographically strong pseudorandom number generators when available.

#### MongoDB

* Add upsert support. `Collection.update` now supports the `{upsert:
  true}` option. Additionally, add a `Collection.upsert` method which
  returns the newly inserted object id if applicable.

* `update` and `remove` now return the number of documents affected.  #1046

* `$near` operator for `2d` and `2dsphere` indices.

* The `fields` option to the collection methods `find` and `findOne` now works
  on the client as well.  (Operators such as `$elemMatch` and `$` are not yet
  supported in `fields` projections.) #1287

* Pass an index and the cursor itself to the callbacks in `cursor.forEach` and
  `cursor.map`, just like the corresponding `Array` methods.  #63

* Support `c.find(query, {limit: N}).count()` on the client.  #654

* Improve behavior of `$ne`, `$nin`, and `$not` selectors with objects containing
  arrays.  #1451

* Fix various bugs if you had two documents with the same _id field in
  String and ObjectID form.

#### Accounts

* [Behavior Change] Expire login tokens periodically. Defaults to 90
  days. Use `Accounts.config({loginExpirationInDays: null})` to disable
  token expiration.

* [Behavior Change] Write dates generated by Meteor Accounts to Mongo as
  Date instead of number; existing data can be converted by passing it
  through `new Date()`. #1228

* Log out and close connections for users if they are deleted from the
  database.

* Add Meteor.logoutOtherClients() for logging out other connections
  logged in as the current user.

* `restrictCreationByEmailDomain` option in `Accounts.config` to restrict new
  users to emails of specific domain (eg. only users with @meteor.com emails) or
  a custom validator. #1332

* Support OAuth1 services that require request token secrets as well as
  authentication token secrets.  #1253

* Warn if `Accounts.config` is only called on the client.  #828

* Fix bug where callbacks to login functions could be called multiple
  times when the client reconnects.

#### DDP

* Fix infinite loop if a client disconnects while a long yielding method is
  running.

* Unfinished code to support DDP session resumption has been removed. Meteor
  servers now stop processing messages from clients and reclaim memory
  associated with them as soon as they are disconnected instead of a few minutes
  later.

#### Tools

* The pre-0.6.5 `Package.register_extension` API has been removed. Use
  `Package._transitional_registerBuildPlugin` instead, which was introduced in
  0.6.5. (A bug prevented the 0.6.5 reimplementation of `register_extension`
  from working properly anyway.)

* Support using an HTTP proxy in the `meteor` command line tool. This
  allows the `update`, `deploy`, `logs`, and `mongo` commands to work
  behind a proxy. Use the standard `http_proxy` environment variable to
  specify your proxy endpoint.  #429, #689, #1338

* Build Linux binaries on an older Linux machine. Meteor now supports
  running on Linux machines with glibc 2.9 or newer (Ubuntu 10.04+, RHEL
  and CentOS 6+, Fedora 10+, Debian 6+). Improve error message when running
  on Linux with unsupported glibc, and include Mongo stderr if it fails
  to start.

* Install NPM modules with `--force` to avoid corrupted local caches.

* Rebuild NPM modules in packages when upgrading to a version of Meteor that
  uses a different version of Node.

* Disable the Mongo http interface. This lets you run meteor on two ports
  differing by 1000 at the same time.

#### Misc

* [Known issue] Breaks support for pre-release OSX 10.9 'Mavericks'.
  Will be addressed shortly. See issues:
  https://github.com/joyent/node/issues/6251
  https://github.com/joyent/node/issues/6296

* `EJSON.stringify` now takes options:
  - `canonical` causes objects keys to be stringified in sorted order
  - `indent` allows formatting control over the EJSON stringification

* EJSON now supports `Infinity`, `-Infinity` and `NaN`.

* Check that the argument to `EJSON.parse` is a string.  #1401

* Better error from functions that use `Meteor._wrapAsync` (eg collection write
  methods and `HTTP` methods) and in DDP server message processing.  #1387

* Support `appcache` on Chrome for iOS.

* Support literate CoffeeScript files with the extension `.coffee.md` (in
  addition to the already-supported `.litcoffee` extension). #1407

* Make `madewith` package work again (broken in 0.6.5).  #1448

* Better error when passing a string to `{{#each}}`. #722

* Add support for JSESSIONID cookies for sticky sessions. Set the
  `USE_JSESSIONID` environment variable to enable placing a JSESSIONID
  cookie on sockjs requests.

* Simplify the static analysis used to detect package-scope variables.

* Upgraded dependencies:
  * Node from 0.8.24 to 0.10.20
  * MongoDB from 2.4.4 to 2.4.6
  * MongoDB driver from 1.3.17 to 1.3.19
  * http-proxy from 0.10.1 to a pre-release of 1.0.0
  * stylus from 0.30.1 to 0.37.0
  * nib from 0.8.2 to 1.0.0
  * optimist from 0.3.5 to 0.6.0
  * semver from 1.1.0 to 2.1.0
  * request from 2.12.0 to 2.27.0
  * keypress from 0.1.0 to 0.2.1
  * underscore from 1.5.1 to 1.5.2
  * fstream from 0.1.21 to 0.1.24
  * tar from 0.1.14 to 0.1.18
  * source-map from 0.1.26 to 0.1.30
  * source-map-support from a fork of 0.1.8 to 0.2.3
  * escope from a fork of 0.0.15 to 1.0.0
  * estraverse from 1.1.2-1 to 1.3.1
  * simplesmtp from 0.1.25 to 0.3.10
  * stream-buffers from 0.2.3 to 0.2.5
  * websocket from 1.0.7 to 1.0.8
  * cli-color from 0.2.2 to 0.2.3
  * clean-css from 1.0.11 to 1.1.2
  * UglifyJS2 from a fork of 2.3.6 to a different fork of 2.4.0
  * connect from 2.7.10 to 2.9.0
  * send from 0.1.0 to 0.1.4
  * useragent from 2.0.1 to 2.0.7
  * replaced byline with eachline 2.3.3

Patches contributed by GitHub users ansman, awwx, codeinthehole, jacott,
Maxhodges, meawoppl, mitar, mizzao, mquandalle, nathan-muir, RobertLowe, ryw,
sdarnell, and timhaines.


## v0.6.5.2

* Upgrade Node from 0.8.24 to 0.8.26 (security patch)


## v0.6.5.1

* Fix syntax errors on lines that end with a backslash. #1326

* Fix serving static files with special characters in their name. #1339

* Upgrade `esprima` JavaScript parser to fix bug parsing complex regexps.

* Export `Spiderable` from `spiderable` package to allow users to set
  `Spiderable.userAgentRegExps` to control what user agents are treated
  as spiders.

* Add EJSON to standard-app-packages. #1343

* Fix bug in d3 tab character parsing.

* Fix regression when using Mongo ObjectIDs in Spark templates.


## v0.6.5

* New package system with package compiler and linker:

  * Each package now has it own namespace for variable
    declarations. Global variables used in a package are limited to
    package scope.

  * Packages must explicitly declare which symbols they export with
    `api.export` in `package.js`.

  * Apps and packages only see the exported symbols from packages they
    explicitly use. For example, if your app uses package A which in
    turn depends on package B, only package A's symbols will be
    available in the app.

  * Package names can only contain alphanumeric characters, dashes, and
    dots. Packages with spaces and underscores must be renamed.

  * Remove hardcoded list of required packages. New default
    `standard-app-packages` package adds dependencies on the core Meteor
    stack. This package can be removed to make an app with only parts of
    the Meteor stack. `standard-app-packages` will be automatically
    added to a project when it is updated to Meteor 0.6.5.

  * Custom app packages in the `packages` directory are no longer
    automatically used. They must be explicitly added to the app with
    `meteor add <packagename>`. To help with the transition, all
    packages in the `packages` directory will be automatically added to
    the project when it is updated to Meteor 0.6.5.

  * New "unipackage" on-disk format for built packages. Compiled packages are
    cached and rebuilt only when their source or dependencies change.

  * Add "unordered" and "weak" package dependency modes to allow
    circular package dependencies and conditional code inclusion.

  * New API (`_transitional_registerBuildPlugin`) for declaring
    compilers, preprocessors, and file extension handlers. These new
    build plugins are full compilation targets in their own right, and
    have their own namespace, source files, NPM requirements, and package
    dependencies. The old `register_extension` API is deprecated. Please
    note that the `package.js` format and especially
    `_transitional_registerBuildPlugin` are not frozen interfaces and
    are subject to change in future releases.

  * Add `api.imply`, which allows one package to "imply" another. If
    package A implies package B, then anything that depends on package
    A automatically depends on package B as well (and receives package
    B's imports). This is useful for creating umbrella packages
    (`standard-app-packages`) or sometimes for factoring common code
    out of related packages (`accounts-base`).

* Move HTTP serving out of the server bootstrap and into the `webapp`
  package. This allows building Meteor apps that are not web servers
  (eg. command line tools, DDP clients, etc.). Connect middlewares can
  now be registered on the new `WebApp.connectHandlers` instead of the
  old `__meteor_bootstrap__.app`.

* The entire Meteor build process now has first-class source map
  support. A source map is maintained for every source file as it
  passes through the build pipeline. Currently, the source maps are
  only served in development mode. Not all web browsers support source
  maps yet and for those that do, you may have to turn on an option to
  enable them. Source maps will always be used when reporting
  exceptions on the server.

* Update the `coffeescript` package to generate source maps.

* Add new `Assets` API and `private` subdirectory for including and
  accessing static assets on the server. http://docs.meteor.com/#assets

* Add `Meteor.disconnect`. Call this to disconnect from the
  server and stop all live data updates. #1151

* Add `Match.Integer` to `check` for 32-bit signed integers.

* `Meteor.connect` has been renamed to `DDP.connect` and is now fully
  supported on the server. Server-to-server DDP connections use
  websockets, and can be used for both method calls and subscriptions.

* Rename `Meteor.default_connection` to `Meteor.connection` and
  `Meteor.default_server` to `Meteor.server`.

* Rename `Meteor.http` to `HTTP`.

* `ROOT_URL` may now have a path part. This allows serving multiple
  Meteor apps on the same domain.

* Support creating named unmanaged collections with
  `new Meteor.Collection("name", {connection: null})`.

* New `Log` function in the `logging` package which prints with
  timestamps, color, filenames and linenumbers.

* Include http response in errors from oauth providers. #1246

* The `observe` callback `movedTo` now has a fourth argument `before`.

* Move NPM control files for packages from `.npm` to
  `.npm/package`. This is to allow build plugins such as `coffeescript`
  to depend on NPM packages. Also, when removing the last NPM
  dependency, clean up the `.npm` dir.

* Remove deprecated `Meteor.is_client` and `Meteor.is_server` variables.

* Implement "meteor bundle --debug" #748

* Add `forceApprovalPrompt` option to `Meteor.loginWithGoogle`. #1226

* Make server-side Mongo `insert`s, `update`s, and `remove`s run
  asynchronously when a callback is passed.

* Improve memory usage when calling `findOne()` on the server.

* Delete login tokens from server when user logs out.

* Rename package compatibility mode option to `add_files` from `raw` to
  `bare`.

* Fix Mongo selectors of the form: {$regex: /foo/}.

* Fix Spark memory leak.  #1157

* Fix EPIPEs during dev mode hot code reload.

* Fix bug where we would never quiesce if we tried to revive subs that errored
  out (5e7138d)

* Fix bug where `this.fieldname` in handlebars template might refer to a
  helper instead of a property of the current data context. #1143

* Fix submit events on IE8. #1191

* Handle `Meteor.loginWithX` being called with a callback but no options. #1181

* Work around a Chrome bug where hitting reload could cause a tab to
  lose the DDP connection and never recover. #1244

* Upgraded dependencies:
  * Node from 0.8.18 to 0.8.24
  * MongoDB from 2.4.3 to 2.4.4, now with SSL support
  * CleanCSS from 0.8.3 to 1.0.11
  * Underscore from 1.4.4 to 1.5.1
  * Fibers from 1.0.0 to 1.0.1
  * MongoDB Driver from 1.3.7 to 1.3.17

Patches contributed by GitHub users btipling, mizzao, timhaines and zol.


## v0.6.4.1

* Update mongodb driver to use version 0.2.1 of the bson module.


## v0.6.4

* Separate OAuth flow logic from Accounts into separate packages. The
  `facebook`, `github`, `google`, `meetup`, `twitter`, and `weibo`
  packages can be used to perform an OAuth exchange without creating an
  account and logging in.  #1024

* If you set the `DISABLE_WEBSOCKETS` environment variable, browsers will not
  attempt to connect to your app using Websockets. Use this if you know your
  server environment does not properly proxy Websockets to reduce connection
  startup time.

* Make `Meteor.defer` work in an inactive tab in iOS.  #1023

* Allow new `Random` instances to be constructed with specified seed. This
  can be used to create repeatable test cases for code that picks random
  values.  #1033

* Fix CoffeeScript error reporting to include source file and line
  number again.  #1052

* Fix Mongo queries which nested JavaScript RegExp objects inside `$or`.  #1089

* Upgraded dependencies:
  * Underscore from 1.4.2 to 1.4.4  #776
  * http-proxy from 0.8.5 to 0.10.1  #513
  * connect from 1.9.2 to 2.7.10
  * Node mongodb client from 1.2.13 to 1.3.7  #1060

Patches contributed by GitHub users awwx, johnston, and timhaines.


## v0.6.3

* Add new `check` package for ensuring that a value matches a required
  type and structure. This is used to validate untrusted input from the
  client. See http://docs.meteor.com/#match for details.

* Use Websockets by default on supported browsers. This reduces latency
  and eliminates the constant network spinner on iOS devices.

* With `autopublish` on, publish many useful fields on `Meteor.users`.

* Files in the `client/compatibility/` subdirectory of a Meteor app do
  not get wrapped in a new variable scope. This is useful for
  third-party libraries which expect `var` statements at the outermost
  level to be global.

* Add synthetic `tap` event for use on touch enabled devices. This is a
  replacement for `click` that fires immediately.

* When using the `http` package synchronously on the server, errors
  are thrown rather than passed in `result.error`

* The `manager` option to the `Meteor.Collection` constructor is now called
  `connection`. The old name still works for now.  #987

* The `localstorage-polyfill` smart package has been replaced by a
  `localstorage` package, which defines a `Meteor._localStorage` API instead of
  trying to replace the DOM `window.localStorage` facility. (Now, apps can use
  the existence of `window.localStorage` to detect if the full localStorage API
  is supported.)  #979

* Upgrade MongoDB from 2.2.1 to 2.4.3.

* Upgrade CoffeeScript from 1.5.0 to 1.6.2.  #972

* Faster reconnects when regaining connectivity.  #696

* `Email.send` has a new `headers` option to set arbitrary headers.  #963

* Cursor transform functions on the server no longer are required to return
  objects with correct `_id` fields.  #974

* Rework `observe()` callback ordering in minimongo to improve fiber
  safety on the server. This makes subscriptions on server to server DDP
  more usable.

* Use binary search in minimongo when updating ordered queries.  #969

* Fix EJSON base64 decoding bug.  #1001

* Support `appcache` on Chromium.  #958

Patches contributed by GitHub users awwx, jagill, spang, and timhaines.


## v0.6.2.1

* When authenticating with GitHub, include a user agent string. This
  unbreaks "Sign in with GitHub"

Patch contributed by GitHub user pmark.


## v0.6.2

* Better error reporting:
  * Capture real stack traces for `Meteor.Error`.
  * Report better errors with misconfigured OAuth services.

* Add per-package upgrade notices to `meteor update`.

* Experimental server-to-server DDP support: `Meteor.connect` on the
  server will connect to a remote DDP endpoint via WebSockets. Method
  calls should work fine, but subscriptions and minimongo on the server
  are still a work in progress.

* Upgrade d3 from 2.x to 3.1.4. See
  https://github.com/mbostock/d3/wiki/Upgrading-to-3.0 for compatibility notes.

* Allow CoffeeScript to set global variables when using `use strict`. #933

* Return the inserted documented ID from `LocalCollection.insert`. #908

* Add Weibo token expiration time to `services.weibo.expiresAt`.

* `Spiderable.userAgentRegExps` can now be modified to change what user agents
  are treated as spiders by the `spiderable` package.

* Prevent observe callbacks from affecting the arguments to identical
  observes. #855

* Fix meteor command line tool when run from a home directory with
  spaces in its name. If you previously installed meteor release 0.6.0
  or 0.6.1 you'll need to uninstall and reinstall meteor to support
  users with spaces in their usernames (see
  https://github.com/meteor/meteor/blob/master/README.md#uninstalling-meteor)

Patches contributed by GitHub users andreas-karlsson, awwx, jacott,
joshuaconner, and timhaines.


## v0.6.1

* Correct NPM behavior in packages in case there is a `node_modules` directory
  somewhere above the app directory. #927

* Small bug fix in the low-level `routepolicy` package.

Patches contributed by GitHub users andreas-karlsson and awwx.


## v0.6.0

* Meteor has a brand new distribution system! In this new system, code-named
  Engine, packages are downloaded individually and on demand. All of the
  packages in each official Meteor release are prefetched and cached so you can
  still use Meteor while offline. You can have multiple releases of Meteor
  installed simultaneously; apps are pinned to specific Meteor releases.
  All `meteor` commands accept a `--release` argument to specify which release
  to use; `meteor update` changes what release the app is pinned to.
  Inside an app, the name of the release is available at `Meteor.release`.
  When running Meteor directly from a git checkout, the release is ignored.

* Variables declared with `var` at the outermost level of a JavaScript
  source file are now private to that file. Remove the `var` to share
  a value between files.

* Meteor now supports any x86 (32- or 64-bit) Linux system, not just those which
  use Debian or RedHat package management.

* Apps may contain packages inside a top-level directory named `packages`.

* Packages may depend on [NPM modules](https://npmjs.org), using the new
  `Npm.depends` directive in their `package.js` file. (Note: if the NPM module
  has architecture-specific binary components, bundles built with `meteor
  bundle` or `meteor deploy` will contain the components as built for the
  developer's platform and may not run on other platforms.)

* Meteor's internal package tests (as well as tests you add to your app's
  packages with the unsupported `Tinytest` framework) are now run with the new
  command `meteor test-packages`.

* `{{#each}}` helper can now iterate over falsey values without throwing an
  exception. #815, #801

* `{{#with}}` helper now only includes its block if its argument is not falsey,
  and runs an `{{else}}` block if provided if the argument is falsey. #770, #866

* Twitter login now stores `profile_image_url` and `profile_image_url_https`
  attributes in the `user.services.twitter` namespace. #788

* Allow packages to register file extensions with dots in the filename.

* When calling `this.changed` in a publish function, it is no longer an error to
  clear a field which was never set. #850

* Deps API
  * Add `dep.depend()`, deprecate `Deps.depend(dep)` and
    `dep.addDependent()`.
  * If first run of `Deps.autorun` throws an exception, stop it and don't
    rerun.  This prevents a Spark exception when template rendering fails
    ("Can't call 'firstNode' of undefined").
  * If an exception is thrown during `Deps.flush` with no stack, the
    message is logged instead. #822

* When connecting to MongoDB, use the JavaScript BSON parser unless specifically
  requested in `MONGO_URL`; the native BSON parser sometimes segfaults. (Meteor
  only started using the native parser in 0.5.8.)

* Calls to the `update` collection function in untrusted code may only use a
  whitelisted list of modifier operators.

Patches contributed by GitHub users awwx, blackcoat, cmather, estark37,
mquandalle, Primigenus, raix, reustle, and timhaines.


## v0.5.9

* Fix regression in 0.5.8 that prevented users from editing their own
  profile. #809

* Fix regression in 0.5.8 where `Meteor.loggingIn()` would not update
  reactively. #811


## v0.5.8

* Calls to the `update` and `remove` collection functions in untrusted code may
  no longer use arbitrary selectors. You must specify a single document ID when
  invoking these functions from the client (other than in a method stub).

  You may still use other selectors when calling `update` and `remove` on the
  server and from client method stubs, so you can replace calls that are no
  longer supported (eg, in event handlers) with custom method calls.

  The corresponding `update` and `remove` callbacks passed to `allow` and `deny`
  now take a single document instead of an array.

* Add new `appcache` package. Add this package to your project to speed
  up page load and make hot code reload smoother using the HTML5
  AppCache API. See http://docs.meteor.com/#appcache for details.

* Rewrite reactivity library. `Meteor.deps` is now `Deps` and has a new
  API. `Meteor.autorun` and `Meteor.flush` are now called `Deps.autorun` and
  `Deps.flush` (the old names still work for now). The other names under
  `Meteor.deps` such as `Context` no longer exist. The new API is documented at
  http://docs.meteor.com/#deps

* You can now provide a `transform` option to collections, which is a
  function that documents coming out of that collection are passed
  through. `find`, `findOne`, `allow`, and `deny` now take `transform` options,
  which may override the Collection's `transform`.  Specifying a `transform`
  of `null` causes you to receive the documents unmodified.

* Publish functions may now return an array of cursors to publish. Currently,
  the cursors must all be from different collections. #716

* User documents have id's when `onCreateUser` and `validateNewUser` hooks run.

* Encode and store custom EJSON types in MongoDB.

* Support literate CoffeeScript files with the extension `.litcoffee`. #766

* Add new login service provider for Meetup.com in `accounts-meetup` package.

* If you call `observe` or `observeChanges` on a cursor created with the
  `reactive: false` option, it now only calls initial add callbacks and
  does not continue watching the query. #771

* In an event handler, if the data context is falsey, default it to `{}`
  rather than to the global object. #777

* Allow specifying multiple event handlers for the same selector. #753

* Revert caching header change from 0.5.5. This fixes image flicker on redraw.

* Stop making `Session` available on the server; it's not useful there. #751

* Force URLs in stack traces in browser consoles to be hyperlinks. #725

* Suppress spurious `changed` callbacks with empty `fields` from
  `Cursor.observeChanges`.

* Fix logic bug in template branch matching. #724

* Make `spiderable` user-agent test case insensitive. #721

* Fix several bugs in EJSON type support:
  * Fix `{$type: 5}` selectors for binary values on browsers that do
    not support `Uint8Array`.
  * Fix EJSON equality on falsey values.
  * Fix for returning a scalar EJSON type from a method. #731

* Upgraded dependencies:
  * mongodb driver to version 1.2.13 (from 0.1.11)
  * mime module removed (it was unused)


Patches contributed by GitHub users awwx, cmather, graemian, jagill,
jmhredsox, kevinxucs, krizka, mitar, raix, and rasmuserik.


## v0.5.7

* The DDP wire protocol has been redesigned.

  * The handshake message is now versioned. This breaks backwards
    compatibility between sites with `Meteor.connect()`. Older meteor
    apps can not talk to new apps and vice versa. This includes the
    `madewith` package, apps using `madewith` must upgrade.

  * New [EJSON](http://docs.meteor.com/#ejson) package allows you to use
    Dates, Mongo ObjectIDs, and binary data in your collections and
    Session variables.  You can also add your own custom datatypes.

  * Meteor now correctly represents empty documents in Collections.

  * There is an informal specification in `packages/livedata/DDP.md`.


* Breaking API changes

  * Changed the API for `observe`.  Observing with `added`, `changed`
    and `removed` callbacks is now unordered; for ordering information
    use `addedAt`, `changedAt`, `removedAt`, and `movedTo`. Full
    documentation is in the [`observe` docs](http://docs.meteor.com/#observe).
    All callers of `observe` need to be updated.

  * Changed the API for publish functions that do not return a cursor
    (ie functions that call `this.set` and `this.unset`). See the
    [`publish` docs](http://docs.meteor.com/#meteor_publish) for the new
    API.


* New Features

  * Added new [`observeChanges`](http://docs.meteor.com/#observe_changes)
    API for keeping track of the contents of a cursor more efficiently.

  * There is a new reactive function on subscription handles: `ready()`
    returns true when the subscription has received all of its initial
    documents.

  * Added `Session.setDefault(key, value)` so you can easily provide
    initial values for session variables that will not be clobbered on
    hot code push.

  * You can specify that a collection should use MongoDB ObjectIDs as
    its `_id` fields for inserts instead of strings. This allows you to
    use Meteor with existing MongoDB databases that have ObjectID
    `_id`s. If you do this, you must use `EJSON.equals()` for comparing
    equality instead of `===`. See http://docs.meteor.com/#meteor_collection.

  * New [`random` package](http://docs.meteor.com/#random) provides
    several functions for generating random values. The new
    `Random.id()` function is used to provide shorter string IDs for
    MongoDB documents. `Meteor.uuid()` is deprecated.

  * `Meteor.status()` can return the status `failed` if DDP version
    negotiation fails.


* Major Performance Enhancements

  * Rewrote subscription duplication detection logic to use a more
    efficient algorithm. This significantly reduces CPU usage on the
    server during initial page load and when dealing with large amounts
    of data.

  * Reduced unnecessary MongoDB re-polling of live queries. Meteor no
    longer polls for changes on queries that specify `_id` when
    updates for a different specific `_id` are processed. This
    drastically improves performance when dealing with many
    subscriptions and updates to individual objects, such as those
    generated by the `accounts-base` package on the `Meteor.users`
    collection.


* Upgraded UglifyJS2 to version 2.2.5


Patches contributed by GitHub users awwx and michaelglenadams.


## v0.5.6

* Fix 0.5.5 regression: Minimongo selectors matching subdocuments under arrays
  did not work correctly.

* Some Bootstrap icons should have appeared white.

Patches contributed by GitHub user benjaminchelli.

## v0.5.5

* Deprecate `Meteor.autosubscribe`. `Meteor.subscribe` now works within
  `Meteor.autorun`.

* Allow access to `Meteor.settings.public` on the client. If the JSON
  file you gave to `meteor --settings` includes a field called `public`,
  that field will be available on the client as well as the server.

* `@import` works in `less`. Use the `.lessimport` file extension to
  make a less file that is ignored by preprocessor so as to avoid double
  processing. #203

* Upgrade Fibers to version 1.0.0. The `Fiber` and `Future` symbols are
  no longer exposed globally. To use fibers directly you can use:
   `var Fiber = __meteor_bootstrap__.require('fibers');` and
   `var Future = __meteor_bootstrap__.require('fibers/future');`

* Call version 1.1 of the Twitter API when authenticating with
  OAuth. `accounts-twitter` users have until March 5th, 2013 to
  upgrade before Twitter disables the old API. #527

* Treat Twitter ids as strings, not numbers, as recommended by
  Twitter. #629

* You can now specify the `_id` field of a document passed to `insert`.
  Meteor still auto-generates `_id` if it is not present.

* Expose an `invalidated` flag on `Meteor.deps.Context`.

* Populate user record with additional data from Facebook and Google. #664

* Add Facebook token expiration time to `services.facebook.expiresAt`. #576

* Allow piping a password to `meteor deploy` on `stdin`. #623

* Correctly type cast arguments to handlebars helper. #617

* Fix leaked global `userId` symbol.

* Terminate `phantomjs` properly on error when using the `spiderable`
  package. #571

* Stop serving non-cachable files with caching headers. #631

* Fix race condition if server restarted between page load and initial
  DDP connection. #653

* Resolve issue where login methods sometimes blocked future methods. #555

* Fix `Meteor.http` parsing of JSON responses on Firefox. #553

* Minimongo no longer uses `eval`. #480

* Serve 404 for `/app.manifest`. This allows experimenting with the
  upcoming `appcache` smart package. #628

* Upgraded many dependencies, including:
  * node.js to version 0.8.18
  * jquery-layout to version 1.3.0RC
  * Twitter Bootstrap to version 2.3.0
  * Less to version 1.3.3
  * Uglify to version 2.2.3
  * useragent to version 2.0.1

Patches contributed by GitHub users awwx, bminer, bramp, crunchie84,
danawoodman, dbimmler, Ed-von-Schleck, geoffd123, jperl, kevee,
milesmatthias, Primigenus, raix, timhaines, and xenolf.


## v0.5.4

* Fix 0.5.3 regression: `meteor run` could fail on OSX 10.8 if environment
  variables such as `DYLD_LIBRARY_PATH` are set.


## v0.5.3

* Add `--settings` argument to `meteor deploy` and `meteor run`. This
  allows you to specify deployment-specific information made available
  to server code in the variable `Meteor.settings`.

* Support unlimited open tabs in a single browser. Work around the
  browser per-hostname connection limit by using randomized hostnames
  for deployed apps. #131

* minimongo improvements:
  * Allow observing cursors with `skip` or `limit`.  #528
  * Allow sorting on `dotted.sub.keys`.  #533
  * Allow querying specific array elements (`foo.1.bar`).
  * `$and`, `$or`, and `$nor` no longer accept empty arrays (for consistency
    with Mongo)

* Re-rendering a template with Spark no longer reverts changes made by
  users to a `preserve`d form element. Instead, the newly rendered value
  is only applied if it is different from the previously rendered value.
  Additionally, <INPUT> elements with type other than TEXT can now have
  reactive values (eg, the labels on submit buttons can now be
  reactive).  #510 #514 #523 #537 #558

* Support JavaScript RegExp objects in selectors in Collection write
  methods on the client, eg `myCollection.remove({foo: /bar/})`.  #346

* `meteor` command-line improvements:
  * Improve error message when mongod fails to start.
  * The `NODE_OPTIONS` environment variable can be used to pass command-line
    flags to node (eg, `--debug` or `--debug-brk` to enable the debugger).
  * Die with error if an app name is mistakenly passed to `meteor reset`.

* Add support for "offline" access tokens with Google login. #464 #525

* Don't remove `serviceData` fields from previous logins when logging in
  with an external service.

* Improve `OAuth1Binding` to allow making authenticated API calls to
  OAuth1 providers (eg Twitter).  #539

* New login providers automatically work with `{{loginButtons}}` without
  needing to edit the `accounts-ui-unstyled` package.  #572

* Use `Content-Type: application/json` by default when sending JSON data
  with `Meteor.http`.

* Improvements to `jsparse`: hex literals, keywords as property names, ES5 line
  continuations, trailing commas in object literals, line numbers in error
  messages, decimal literals starting with `.`, regex character classes with
  slashes.

* Spark improvements:
  * Improve rendering of <SELECT> elements on IE.  #496
  * Don't lose nested data contexts in IE9/10 after two seconds.  #458
  * Don't print a stack trace if DOM nodes are manually removed
    from the document without calling `Spark.finalize`.  #392

* Always use the `autoReconnect` flag when connecting to Mongo.  #425

* Fix server-side `observe` with no `added` callback.  #589

* Fix re-sending method calls on reconnect.  #538

* Remove deprecated `/sockjs` URL support from `Meteor.connect`.

* Avoid losing a few bits of randomness in UUID v4 creation.  #519

* Update clean-css package from 0.8.2 to 0.8.3, fixing minification of `0%`
  values in `hsl` colors.  #515

Patches contributed by GitHub users Ed-von-Schleck, egtann, jwulf, lvbreda,
martin-naumann, meawoppl, nwmartin, timhaines, and zealoushacker.


## v0.5.2

* Fix 0.5.1 regression: Cursor `observe` works during server startup.  #507

## v0.5.1

* Speed up server-side subscription handling by avoiding redundant work
  when the same Mongo query is observed multiple times concurrently (eg,
  by multiple users subscribing to the same subscription), and by using
  a simpler "unordered" algorithm.

* Meteor now waits to invoke method callbacks until all the data written by the
  method is available in the local cache. This way, method callbacks can see the
  full effects of their writes. This includes the callbacks passed to
  `Meteor.call` and `Meteor.apply`, as well as to the `Meteor.Collection`
  `insert`/`update`/`remove` methods.

  If you want to process the method's result as soon as it arrives from the
  server, even if the method's writes are not available yet, you can now specify
  an `onResultReceived` callback to `Meteor.apply`.

* Rework latency compensation to show server data changes sooner. Previously, as
  long as any method calls were in progress, Meteor would buffer all data
  changes sent from the server until all methods finished. Meteor now only
  buffers writes to documents written by client stubs, and applies the writes as
  soon as all methods that wrote that document have finished.

* `Meteor.userLoaded()` and `{{currentUserLoaded}}` have been removed.
  Previously, during the login process on the client, `Meteor.userId()` could be
  set but the document at `Meteor.user()` could be incomplete. Meteor provided
  the function `Meteor.userLoaded()` to differentiate between these states. Now,
  this in-between state does not occur: when a user logs in, `Meteor.userId()`
  only is set once `Meteor.user()` is fully loaded.

* New reactive function `Meteor.loggingIn()` and template helper
  `{{loggingIn}}`; they are true whenever some login method is in progress.
  `accounts-ui` now uses this to show an animation during login.

* The `sass` CSS preprocessor package has been removed. It was based on an
  unmaintained NPM module which did not implement recent versions of the Sass
  language and had no error handling.  Consider using the `less` or `stylus`
  packages instead.  #143

* `Meteor.setPassword` is now called `Accounts.setPassword`, matching the
  documentation and original intention.  #454

* Passing the `wait` option to `Meteor.apply` now waits for all in-progress
  method calls to finish before sending the method, instead of only guaranteeing
  that its callback occurs after the callbacks of in-progress methods.

* New function `Accounts.callLoginMethod` which should be used to call custom
  login handlers (such as those registered with
  `Accounts.registerLoginHandler`).

* The callbacks for `Meteor.loginWithToken` and `Accounts.createUser` now match
  the other login callbacks: they are called with error on error or with no
  arguments on success.

* Fix bug where method calls could be dropped during a brief disconnection. #339

* Prevent running the `meteor` command-line tool and server on unsupported Node
  versions.

* Fix Minimongo query bug with nested objects.  #455

* In `accounts-ui`, stop page layout from changing during login.

* Use `path.join` instead of `/` in paths (helpful for the unofficial Windows
  port) #303

* The `spiderable` package serves pages to
  [`facebookexternalhit`](https://www.facebook.com/externalhit_uatext.php) #411

* Fix error on Firefox with DOM Storage disabled.

* Avoid invalidating listeners if setUserId is called with current value.

* Upgrade many dependencies, including:
  * MongoDB 2.2.1 (from 2.2.0)
  * underscore 1.4.2 (from 1.3.3)
  * bootstrap 2.2.1 (from 2.1.1)
  * jQuery 1.8.2 (from 1.7.2)
  * less 1.3.1 (from 1.3.0)
  * stylus 0.30.1 (from 0.29.0)
  * coffee-script 1.4.0 (from 1.3.3)

Patches contributed by GitHub users ayal, dandv, possibilities, TomWij,
tmeasday, and workmad3.

## v0.5.0

* This release introduces Meteor Accounts, a full-featured auth system that supports
  - fine-grained user-based control over database reads and writes
  - federated login with any OAuth provider (with built-in support for
    Facebook, GitHub, Google, Twitter, and Weibo)
  - secure password login
  - email validation and password recovery
  - an optional set of UI widgets implementing standard login/signup/password
    change/logout flows

  When you upgrade to Meteor 0.5.0, existing apps will lose the ability to write
  to the database from the client. To restore this, either:
  - configure each of your collections with
    [`collection.allow`](http://docs.meteor.com/#allow) and
    [`collection.deny`](http://docs.meteor.com/#deny) calls to specify which
    users can perform which write operations, or
  - add the `insecure` smart package (which is included in new apps by default)
    to restore the old behavior where anyone can write to any collection which
    has not been configured with `allow` or `deny`

  For more information on Meteor Accounts, see
  http://docs.meteor.com/#dataandsecurity and
  http://docs.meteor.com/#accounts_api

* The new function `Meteor.autorun` allows you run any code in a reactive
  context. See http://docs.meteor.com/#meteor_autorun

* Arrays and objects can now be stored in the `Session`; mutating the value you
  retrieve with `Session.get` does not affect the value in the session.

* On the client, `Meteor.apply` takes a new `wait` option, which ensures that no
  further method calls are sent to the server until this method is finished; it
  is used for login and logout methods in order to keep the user ID
  well-defined. You can also specifiy an `onReconnect` handler which is run when
  re-establishing a connection; Meteor Accounts uses this to log back in on
  reconnect.

* Meteor now provides a compatible replacement for the DOM `localStorage`
  facility that works in IE7, in the `localstorage-polyfill` smart package.

* Meteor now packages the D3 library for manipulating documents based on data in
  a smart package called `d3`.

* `Meteor.Collection` now takes its optional `manager` argument (used to
  associate a collection with a server you've connected to with
  `Meteor.connect`) as a named option. (The old call syntax continues to work
  for now.)

* Fix a bug where trying to immediately resubscribe to a record set after
  unsubscribing could fail silently.

* Better error handling for failed Mongo writes from inside methods; previously,
  errors here could cause clients to stop processing data from the server.


Patches contributed by GitHub users bradens, dandv, dybskiy, possibilities,
zhangcheng, and 75lb.


## v0.4.2

* Fix connection failure on iOS6. SockJS 0.3.3 includes this fix.

* The new `preserve-inputs` package, included by default in new Meteor apps,
  restores the pre-v0.4.0 behavior of "preserving" all form input elements by ID
  and name during re-rendering; users who want more precise control over
  preservation can still use the APIs added in v0.4.0.

* A few changes to the `Meteor.absoluteUrl` function:
  - Added a `replaceLocalhost` option.
  - The `ROOT_URL` environment variable is respected by `meteor run`.
  - It is now included in all apps via the `meteor` package. Apps that
    explicitly added the now-deprecated `absolute-url` smart package will log a
    deprecation warning.

* Upgrade Node from 0.8.8 to 0.8.11.

* If a Handlebars helper function `foo` returns null, you can now run do
  `{{foo.bar}}` without error, just like when `foo` is a non-existent property.

* If you pass a non-scalar object to `Session.set`, an error will now be thrown
  (matching the behavior of `Session.equals`). #215

* HTML pages are now served with a `charset=utf-8` Content-Type header. #264

* The contents of `<select>` tags can now be reactive even in IE 7 and 8.

* The `meteor` tool no longer gets confused if a parent directory of your
  project is named `public`. #352

* Fix a race condition in the `spiderable` package which could include garbage
  in the spidered page.

* The REPL run by `admin/node.sh` no longer crashes Emacs M-x shell on exit.

* Refactor internal `reload` API.

* New internal `jsparse` smart package. Not yet exposed publicly.


Patch contributed by GitHub user yanivoliver.


## v0.4.1

* New `email` smart package, with [`Email.send`](http://docs.meteor.com/#email)
  API.

* Upgrade Node from 0.6.17 to 0.8.8, as well as many Node modules in the dev
  bundle; those that are user-exposed are:
  * coffee-script: 1.3.3 (from 1.3.1)
  * stylus: 0.29.0 (from 0.28.1)
  * nib: 0.8.2 (from 0.7.0)

* All publicly documented APIs now use `camelCase` rather than
  `under_scores`. The old spellings continue to work for now. New names are:
  - `Meteor.isClient`/`isServer`
  - `this.isSimulation` inside a method invocation
  - `Meteor.deps.Context.onInvalidate`
  - `Meteor.status().retryCount`/`retryTime`

* Spark improvements
  * Optimize selector matching for event maps.
  * Fix `Spark._currentRenderer` behavior in timer callbacks.
  * Fix bug caused by interaction between `Template.foo.preserve` and
    `{{#constant}}`. #323
  * Allow `{{#each}}` over a collection of objects without `_id`. #281
  * Spark now supports Firefox 3.6.
  * Added a script to build a standalone spark.js that does not depend on
    Meteor (it depends on jQuery or Sizzle if you need IE7 support,
    and otherwise is fully standalone).

* Database writes from within `Meteor.setTimeout`/`setInterval`/`defer` will be
  batched with other writes from the current method invocation if they start
  before the method completes.

* Make `Meteor.Cursor.forEach` fully synchronous even if the user's callback
  yields. #321.

* Recover from exceptions thrown in `Meteor.publish` handlers.

* Upgrade bootstrap to version 2.1.1. #336, #337, #288, #293

* Change the implementation of the `meteor deploy` password prompt to not crash
  Emacs M-x shell.

* Optimize `LocalCollection.remove(id)` to be O(1) rather than O(n).

* Optimize client-side database performance when receiving updated data from the
  server outside of method calls.

* Better error reporting when a package in `.meteor/packages` does not exist.

* Better error reporting for coffeescript. #331

* Better error handling in `Handlebars.Exception`.


Patches contributed by GitHub users fivethirty, tmeasday, and xenolf.


## v0.4.0

* Merge Spark, a new live page update engine
  * Breaking API changes
     * Input elements no longer preserved based on `id` and `name`
       attributes. Use [`preserve`](http://docs.meteor.com/#template_preserve)
       instead.
     * All `Meteor.ui` functions removed. Use `Meteor.render`,
       `Meteor.renderList`, and
       [Spark](https://github.com/meteor/meteor/wiki/Spark) functions instead.
     * New template functions (eg. `created`, `rendered`, etc) may collide with
       existing helpers. Use `Template.foo.helpers()` to avoid conflicts.
     * New syntax for declaring event maps. Use
       `Template.foo.events({...})`. For backwards compatibility, both syntaxes
       are allowed for now.
  * New Template features
     * Allow embedding non-Meteor widgets (eg. Google Maps) using
       [`{{#constant}}`](http://docs.meteor.com/#constant)
     * Callbacks when templates are rendered. See
       http://docs.meteor.com/#template_rendered
     * Explicit control of which nodes are preserved during re-rendering. See
       http://docs.meteor.com/#template_preserve
     * Easily find nodes within a template in event handlers and callbacks. See
       http://docs.meteor.com/#template_find
     * Allow parts of a template to be independently reactive with the
       [`{{#isolate}}`](http://docs.meteor.com/#isolate) block helper.

* Use PACKAGE_DIRS environment variable to override package location. #227

* Add `absolute-url` package to construct URLs pointing to the application.

* Allow modifying documents returned by `observe` callbacks. #209

* Fix periodic crash after client disconnect. #212

* Fix minimingo crash on dotted queries with undefined keys. #126


## v0.3.9

* Add `spiderable` package to allow web crawlers to index Meteor apps.

* `meteor deploy` uses SSL to protect application deployment.

* Fix `stopImmediatePropagation()`. #205


## v0.3.8

* HTTPS support
  * Add `force-ssl` package to require site to load over HTTPS.
  * Use HTTPS for install script and `meteor update`.
  * Allow runtime configuration of default DDP endpoint.

* Handlebars improvements
  * Implement dotted path traversal for helpers and methods.
  * Allow functions in helper arguments.
  * Change helper nesting rules to allow functions as arguments.
  * Fix `{{this.foo}}` to never invoke helper `foo`.
  * Make event handler `this` reflect the node that matched the selector instead
    of the event target node.
  * Fix keyword arguments to helpers.

* Add `nib` support to stylus package. #175

* Upgrade bootstrap to version 2.0.4. #173

* Print changelog after `meteor update`.

* Fix mouseenter and mouseleave events. #224

* Fix issue with spurious heartbeat failures on busy connections.

* Fix exception in minimongo when matching non-arrays using `$all`. #183

* Fix serving an empty file when no cacheable assets exist. #179


## v0.3.7

* Better parsing of `.html` template files
  * Allow HTML comments (`<!-- -->`) at top level
  * Allow whitespace anywhere in open/close tag
  * Provide names and line numbers on error
  * More helpful error messages

* Form control improvements
  * Fix reactive radio buttons in Internet Explorer.
  * Fix reactive textareas to update consistently across browsers, matching text
    field behavior.

* `http` package bug fixes:
  * Send correct Content-Type when POSTing `params` from the server. #172
  * Correctly detect JSON response Content-Type when a charset is present.

* Support `Handlebars.SafeString`. #160

* Fix intermittent "Cursor is closed" mongo error.

* Fix "Cannot read property 'nextSibling' of null" error in certain nested
  templates. #142

* Add heartbeat timer on the client to notice when the server silently goes
  away.


## v0.3.6

* Rewrite event handling. `this` in event handlers now refers to the data
  context of the element that generated the event, *not* the top-level data
  context of the template where the event is declared.

* Add /websocket endpoint for raw websockets. Pass websockets through
  development mode proxy.

* Simplified API for Meteor.connect, which now receives a URL to a Meteor app
  rather than to a sockjs endpoint.

* Fix livedata to support subscriptions with overlapping documents.

* Update node.js to 0.6.17 to fix potential security issue.


## v0.3.5

* Fix 0.3.4 regression: Call event map handlers on bubbled events. #107


## v0.3.4

* Add Twitter `bootstrap` package. #84

* Add packages for `sass` and `stylus` CSS pre-processors. #40, #50

* Bind events correctly on top level elements in a template.

* Fix dotted path selectors in minimongo. #88

* Make `backbone` package also run on the server.

* Add `bare` option to coffee-script compilation so variables can be shared
  between multiple coffee-script file. #85

* Upgrade many dependency versions. User visible highlights:
 * node.js 0.6.15
 * coffee-script 1.3.1
 * less 1.3.0
 * sockjs 0.3.1
 * underscore 1.3.3
 * backbone 0.9.2

* Several documentation fixes and test coverage improvements.


## v0.3.3

* Add `http` package for making HTTP requests to remote servers.

* Add `madewith` package to put a live-updating Made with Meteor badge on apps.

* Reduce size of mongo database on disk (--smallfiles).

* Prevent unnecessary hot-code pushes on deployed apps during server migration.

* Fix issue with spaces in directory names. #39

* Workaround browser caching issues in development mode by using query
  parameters on all JavaScript and CSS requests.

* Many documentation and test fixups.


## v0.3.2

* Initial public launch<|MERGE_RESOLUTION|>--- conflicted
+++ resolved
@@ -3,17 +3,16 @@
 * Rename `{{> UI.dynamic}}` to `{{> Template.dynamic}}`, and likewise
   with `UI.contentBlock` and `UI.elseBlock`.
 
-<<<<<<< HEAD
 * Deprecate the `amplify`, `backbone`, `bootstrap`, and `d3` integration
   packages in favor of community alternatives.  These packages will no
   longer be maintained by MDG.
 
 * Rename the `showdown` package to `markdown`.
-=======
+
 * Deprecate the `Template.someTemplate.myHelper = ...` syntax in favor
   of `Template.someTemplate.helpers(...)`.  Using the older syntax still
   works, but it prints a deprecation warning to the console.
->>>>>>> 8e9eb877
+
 
 ## v0.9.2.2
 
