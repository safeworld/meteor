## v.NEXT

<<<<<<< HEAD
* The `fastclick` package (previously included by default in Cordova
  applications through the `mobile-experience` package) has been deprecated.
  This package is no longer maintained and has years of outstanding
  unresolved issues, some of which are impacting Meteor users. Most modern
  mobile web browsers have removed the 300ms tap delay that `fastclick` worked
  around, as long as the following `<head />` `meta` element is set (which
  is generally considered a mobile best practice regardless, and which the
  Meteor boilerplate generator already sets by default for Cordova apps):
  `<meta name="viewport" content="width=device-width">`
  If anyone is still interested in using `fastclick` with their application,
  it can be installed from npm directly (`meteor npm install --save fastclick`).
  Reference:
  [Mobile Chrome](https://developers.google.com/web/updates/2013/12/300ms-tap-delay-gone-away)
  [Mobile Safari](https://bugs.webkit.org/show_bug.cgi?id=150604)
  [PR #9039](https://github.com/meteor/meteor/pull/9039)

* Minimongo cursors are now JavaScript iterable objects and can now be iterated over
  using `for...of` loops, spread operator, `yield*`, and destructuring assignments.
  [PR #8888](https://github.com/meteor/meteor/pull/8888)
=======
## v1.5.2, TBD

* Node 4.8.4 has been patched to include
  https://github.com/nodejs/node/pull/14829, an important PR implemented
  by our own @abernix (:tada:), which fixes a faulty backport of garbage
  collection-related logic in V8 that was causing occasional segmentation
  faults during Meteor development and testing, ever since Node 4.6.2
  (Meteor 1.4.2.3). When Node 4.8.5 is officially released with these
  changes, we will immediately publish a small follow-up release.
  [Issue #8648](https://github.com/meteor/meteor/issues/8648)

* When Meteor writes to watched files during the build process, it no
  longer relies on file watchers to detect the change and invalidate the
  optimistic file system cache, which should fix a number of problems
  related by the symptom of endless rebuilding.
  [Issue #8988](https://github.com/meteor/meteor/issues/8988)
  [Issue #8942](https://github.com/meteor/meteor/issues/8942)
  [PR #9007](https://github.com/meteor/meteor/pull/9007)

* The `cordova-lib` npm package has been updated to 7.0.1, along with
  cordova-android (6.2.3) and cordova-ios (4.4.0), and various plugins.
  [PR #8919](https://github.com/meteor/meteor/pull/8919) resolves the
  umbrella [issue #8686](https://github.com/meteor/meteor/issues/8686), as
  well as several Android build issues:
  [#8408](https://github.com/meteor/meteor/issues/8408),
  [#8424](https://github.com/meteor/meteor/issues/8424), and
  [#8464](https://github.com/meteor/meteor/issues/8464).

* The [`boilerplate-generator`](https://github.com/meteor/meteor/tree/release-1.5.2/packages/boilerplate-generator)
  package responsible for generating initial HTML documents for Meteor
  apps has been refactored by @stevenhao to avoid using the
  `spacebars`-related packages, which means it is now possible to remove
  Blaze as a dependency from the server as well as the client.
  [PR #8820](https://github.com/meteor/meteor/pull/8820)

* The `meteor-babel` package has been upgraded to version 0.23.1.

* The `reify` npm package has been upgraded to version 0.12.0, which
  includes a minor breaking
  [change](https://github.com/benjamn/reify/commit/8defc645e556429283e0b522fd3afababf6525ea)
  that correctly skips exports named `default` in `export * from "module"`
  declarations. If you have any wrapper modules that re-export another
  module's exports using `export * from "./wrapped/module"`, and the
  wrapped module has a `default` export that you want to be included, you
  should now explicitly re-export `default` using a second declaration:
  ```js
  export * from "./wrapped/module";
  export { default } "./wrapped/module";
  ```

* The `meteor-promise` package has been upgraded to version 0.8.5,
  and the `promise` polyfill package has been upgraded to 8.0.1.

* The `semver` npm package has been upgraded to version 5.3.0.
  [PR #8859](https://github.com/meteor/meteor/pull/8859)

* The `faye-websocket` npm package has been upgraded to version 0.11.1,
  and its dependency `websocket-driver` has been upgraded to a version
  containing [this fix](https://github.com/faye/websocket-driver-node/issues/21),
  thanks to [@sdarnell](https://github.com/sdarnell).
  [meteor-feature-requests#160](https://github.com/meteor/meteor-feature-requests/issues/160)

* The `uglify-js` npm package has been upgraded to version 3.0.28.

* Thanks to PRs [#8960](https://github.com/meteor/meteor/pull/8960) and
  [#9018](https://github.com/meteor/meteor/pull/9018) by @GeoffreyBooth, a
  [`coffeescript-compiler`](https://github.com/meteor/meteor/tree/release-1.5.2/packages/non-core/coffeescript-compiler)
  package has been extracted from the `coffeescript` package, similar to
  how the `babel-compiler` package is separate from the `ecmascript`
  package, so that other packages (such as
  [`vue-coffee`](https://github.com/meteor-vue/vue-meteor/tree/master/packages/vue-coffee))
  can make use of `coffeescript-compiler`. All `coffeescript`-related
  packages have been moved to
  [`packages/non-core`](https://github.com/meteor/meteor/tree/release-1.5.2/packages/non-core),
  so that they can be published independently from Meteor releases.
>>>>>>> e119b3dd

* `meteor list --tree` can now be used to list all transitive package
  dependencies (and versions) in an application. Weakly referenced dependencies
  can also be listed by using the `--weak` option. For more information, run
  `meteor help list`.
  [PR #8936](https://github.com/meteor/meteor/pull/8936)

* The `star.json` manifest created within the root of a `meteor build` bundle
  will now contain `nodeVersion` and `npmVersion` which will specify the exact
  versions of Node.js and npm (respectively) which the Meteor release was
  bundled with.  The `.node_version.txt` file will still be written into the
  root of the bundle, but it may be deprecated in a future version of Meteor.
  [PR #8956](https://github.com/meteor/meteor/pull/8956)

* A new package called `mongo-dev-server` has been created and wired into
  `mongo` as a dependency. As long as this package is included in a Meteor
  application (which it is by default since all new Meteor apps have `mongo`
  as a dependency), a local development MongoDB server is started alongside
  the application. This package was created to provide a way to disable the
  local development Mongo server, when `mongo` isn't needed (e.g. when using
  Meteor as a build system only). If an application has no dependency on
  `mongo`, the `mongo-dev-server` package is not added, which means no local
  development Mongo server is started.
  [Feature Request #31](https://github.com/meteor/meteor-feature-requests/issues/31)
  [PR #8853](https://github.com/meteor/meteor/pull/8853)

* `Accounts.config` no longer mistakenly allows tokens to expire when
  the `loginExpirationInDays` option is set to `null`.
  [Issue #5121](https://github.com/meteor/meteor/issues/5121)
  [PR #8917](https://github.com/meteor/meteor/pull/8917)

* The `"env"` field is now supported in `.babelrc` files.
  [PR #8963](https://github.com/meteor/meteor/pull/8963)

* Files contained by `client/compatibility/` directories or added with
  `api.addFiles(files, ..., { bare: true })` are now evaluated before
  importing modules with `require`, which may be a breaking change if you
  depend on the interleaving of `bare` files with eager module evaluation.
  [PR #8972](https://github.com/meteor/meteor/pull/8972)

* When `meteor test-packages` runs in a browser, uncaught exceptions will
  now be displayed above the test results, along with the usual summary of
  test failures, in case those uncaught errors have something to do with
  later test failures.
  [Issue #4979](https://github.com/meteor/meteor/issues/4979)
  [PR #9034](https://github.com/meteor/meteor/pull/9034)

## v1.5.1, 2017-07-12

* Node has been upgraded to version 4.8.4.

* A new core Meteor package called `server-render` provides generic
  support for server-side rendering of HTML, as described in the package's
  [`README.md`](https://github.com/meteor/meteor/blob/release-1.5.1/packages/server-render/README.md).
  [PR #8841](https://github.com/meteor/meteor/pull/8841)

* To reduce the total number of file descriptors held open by the Meteor
  build system, native file watchers will now be started only for files
  that have changed at least once. This new policy means you may have to
  [wait up to 5000ms](https://github.com/meteor/meteor/blob/6bde360b9c075f1c78c3850eadbdfa7fe271f396/tools/fs/safe-watcher.js#L20-L21)
  for changes to be detected when you first edit a file, but thereafter
  changes will be detected instantaneously. In return for that small
  initial waiting time, the number of open file descriptors will now be
  bounded roughly by the number of files you are actively editing, rather
  than the number of files involved in the build (often thousands), which
  should help with issues like
  [#8648](https://github.com/meteor/meteor/issues/8648). If you need to
  disable the new behavior for any reason, simply set the
  `METEOR_WATCH_PRIORITIZE_CHANGED` environment variable to `"false"`, as
  explained in [PR #8866](https://github.com/meteor/meteor/pull/8866).

* All `observe` and `observeChanges` callbacks are now bound using
  `Meteor.bindEnvironment`.  The same `EnvironmentVariable`s that were
  present when `observe` or `observeChanges` was called are now available
  inside the callbacks. [PR #8734](https://github.com/meteor/meteor/pull/8734)

* A subscription's `onReady` is now fired again during a re-subscription, even
  if the subscription has the same arguments.  Previously, when subscribing
  to a publication the `onReady` would have only been called if the arguments
  were different, creating a confusing difference in functionality.  This may be
  breaking behavior if an app uses the firing of `onReady` as an assumption
  that the data was just received from the server.  If such functionality is
  still necessary, consider using
  [`observe`](https://docs.meteor.com/api/collections.html#Mongo-Cursor-observe)
  or
  [`observeChanges`](https://docs.meteor.com/api/collections.html#Mongo-Cursor-observeChanges)
  [PR #8754](https://github.com/meteor/meteor/pull/8754)
  [Issue #1173](https://github.com/meteor/meteor/issues/1173)

* The `minimongo` and `mongo` packages are now compliant with the upsert behavior
  of MongoDB 2.6 and higher. **As a result support for MongoDB 2.4 has been dropped.**
  This mainly changes the effect of the selector on newly inserted documents.
  [PR #8815](https://github.com/meteor/meteor/pull/8815)

* `reactive-dict` now supports setting initial data when defining a named
  `ReactiveDict`. No longer run migration logic when used on the server,
  this is to prevent duplicate name error on reloads. Initial data is now
  properly serialized.

* `accounts-password` now uses `example.com` as a default "from" address instead
  of `meteor.com`. This change could break account-related e-mail notifications
  (forgot password, activation, etc.) for applications which do not properly
  configure a "from" domain since e-mail providers will often reject mail sent
  from `example.com`. Ensure that `Accounts.emailTemplates.from` is set to a
  proper domain in all applications.
  [PR #8760](https://github.com/meteor/meteor/issues/8760)

* The `accounts-facebook` and `facebook-oauth` packages have been updated to
  use the v2.9 of the Facebook Graph API for the Login Dialog since the v2.2
  version will be deprecated by Facebook in July.  There shouldn't be a problem
  regardless since Facebook simply rolls over to the next active version
  (v2.3, in this case) however this should assist in avoiding deprecation
  warnings and should enable any new functionality which has become available.
  [PR #8858](https://github.com/meteor/meteor/pull/8858)

* Add `DDP._CurrentPublicationInvocation` and `DDP._CurrentMethodInvocation`.
  `DDP._CurrentInvocation` remains for backwards-compatibility. This change
  allows method calls from publications to inherit the `connection` from the
  the publication which called the method.
  [PR #8629](https://github.com/meteor/meteor/pull/8629)

  > Note: If you're calling methods from publications that are using `this.connection`
  > to see if the method was called from server code or not. These checks will now
  > be more restrictive because `this.connection` will now be available when a
  > method is called from a publication.

* Fix issue with publications temporarily having `DDP._CurrentInvocation` set on
  re-run after a user logged in.  This is now provided through
  `DDP._CurrentPublicationInvocation` at all times inside a publication,
  as described above.
  [PR #8031](https://github.com/meteor/meteor/pull/8031)
  [PR #8629](https://github.com/meteor/meteor/pull/8629)

* `Meteor.userId()` and `Meteor.user()` can now be used in both method calls and
  publications.
  [PR #8629](https://github.com/meteor/meteor/pull/8629)

* `this.onStop` callbacks in publications are now run with the publication's
  context and with its `EnvironmentVariable`s bound.
  [PR #8629](https://github.com/meteor/meteor/pull/8629)

* The `minifier-js` package will now replace `process.env.NODE_ENV` with
  its string value (or `"development"` if unspecified).

* The `meteor-babel` npm package has been upgraded to version 0.22.0.

* The `reify` npm package has been upgraded to version 0.11.24.

* The `uglify-js` npm package has been upgraded to version 3.0.18.

* Illegal characters in paths written in build output directories will now
  be replaced with `_`s rather than removed, so that file and directory
  names consisting of only illegal characters do not become empty
  strings. [PR #8765](https://github.com/meteor/meteor/pull/8765).

* Additional "extra" packages (packages that aren't saved in `.meteor/packages`)
  can be included temporarily using the `--extra-packages`
  option.  For example: `meteor run --extra-packages bundle-visualizer`.
  Both `meteor test` and `meteor test-packages` also support the
  `--extra-packages` option and commas separate multiple package names.
  [PR #8769](https://github.com/meteor/meteor/pull/8769)

  > Note: Packages specified using the `--extra-packages` option override
  > version constraints from `.meteor/packages`.

* The `coffeescript` package has been updated to use CoffeeScript version
  1.12.6. [PR #8777](https://github.com/meteor/meteor/pull/8777)

* It's now possible to pipe a series of statements to `meteor shell`,
  whereas previously the input had to be an expression; for example:
  ```sh
  > echo 'import pkg from "babel-runtime/package.json";
  quote> pkg.version' |
  pipe> meteor shell
  "6.23.0"
  ```
  [Issue #8823](https://github.com/meteor/meteor/issues/8823)
  [PR #8833](https://github.com/meteor/meteor/pull/8833)

* Any `Error` thrown by a DDP method with the `error.isClientSafe`
  property set to `true` will now be serialized and displayed to the
  client, whereas previously only `Meteor.Error` objects were considered
  client-safe. [PR #8756](https://github.com/meteor/meteor/pull/8756)

## v1.5, 2017-05-30

* The `meteor-base` package implies a new `dynamic-import` package, which
  provides runtime support for [the proposed ECMAScript dynamic
  `import(...)` syntax](https://github.com/tc39/proposal-dynamic-import),
  enabling asynchronous module fetching or "code splitting." If your app
  does not use the `meteor-base` package, you can use the package by
  simply running `meteor add dynamic-import`. See this [blog
  post](https://blog.meteor.com/meteor-1-5-react-loadable-f029a320e59c)
  and [PR #8327](https://github.com/meteor/meteor/pull/8327) for more
  information about how dynamic `import(...)` works in Meteor, and how to
  use it in your applications.

* The `ecmascript-runtime` package, which provides polyfills for various
  new ECMAScript runtime APIs and language features, has been split into
  `ecmascript-runtime-client` and `ecmascript-runtime-server`, to reflect
  the different needs of browsers versus Node 4. The client runtime now
  relies on the `core-js` library found in the `node_modules` directory of
  the application, rather than a private duplicate installed via
  `Npm.depends`. This is unlikely to be a disruptive change for most
  developers, since the `babel-runtime` npm package is expected to be
  installed, and `core-js` is a dependency of `babel-runtime`, so
  `node_modules/core-js` should already be present. If that's not the
  case, just run `meteor npm install --save core-js` to install it.

* The `npm` npm package has been upgraded to version 4.6.1.

* The `meteor-babel` npm package has been upgraded to version 0.21.4,
  enabling the latest Reify compiler and the transform-class-properties
  plugin, among other improvements.

* The `reify` npm package has been upgraded to version 0.11.21, fixing
  [issue #8595](https://github.com/meteor/meteor/issues/8595) and
  improving compilation and runtime performance.

> Note: With this version of Reify, `import` declarations are compiled to
  `module.watch(require(id), ...)` instead of `module.importSync(id, ...)`
  or the older `module.import(id, ...)`. The behavior of the compiled code
  should be the same as before, but the details seemed different enough to
  warrant a note.

* The `install` npm package has been upgraded to version 0.10.1.

* The `meteor-promise` npm package has been upgraded to version 0.8.4.

* The `uglify-js` npm package has been upgraded to version 3.0.13, fixing
  [#8704](https://github.com/meteor/meteor/issues/8704).

* If you're using the `standard-minifier-js` Meteor package, as most
  Meteor developers do, it will now produce a detailed analysis of package
  and module sizes within your production `.js` bundle whenever you run
  `meteor build` or `meteor run --production`. These data are served by
  the application web server at the same URL as the minified `.js` bundle,
  except with a `.stats.json` file extension instead of `.js`. If you're
  using a different minifier plugin, and would like to support similar
  functionality, refer to
  [these](https://github.com/meteor/meteor/pull/8327/commits/084801237a8c288d99ec82b0fbc1c76bdf1aab16)
  [commits](https://github.com/meteor/meteor/pull/8327/commits/1c8bc7353e9a8d526880634a58c506b423c4a55e)
  for inspiration.

* To visualize the bundle size data produced by `standard-minifier-js`,
  run `meteor add bundle-visualizer` and then start your development
  server in production mode with `meteor run --production`. Be sure to
  remove the `bundle-visualizer` package before actually deploying your
  app, or the visualization will be displayed to your users.

* If you've been developing an app with multiple versions of Meteor, or
  testing with beta versions, and you haven't recently run `meteor reset`,
  your `.meteor/local/bundler-cache` directory may have become quite
  large. This is just a friendly reminder that this directory is perfectly
  safe to delete, and Meteor will repopulate it with only the most recent
  cached bundles.

* Apps created with `meteor create --bare` now use the `static-html`
  package for processing `.html` files instead of `blaze-html-templates`,
  to avoid large unnecessary dependencies like the `jquery` package.

* Babel plugins now receive file paths without leading `/` characters,
  which should prevent confusion about whether the path should be treated
  as absolute. [PR #8610](https://github.com/meteor/meteor/pull/8610)

* It is now possible to override the Cordova iOS and/or Android
  compatibility version by setting the `METEOR_CORDOVA_COMPAT_VERSION_IOS`
  and/or `METEOR_CORDOVA_COMPAT_VERSION_ANDROID` environment variables.
  [PR #8581](https://github.com/meteor/meteor/pull/8581)

* Modules in `node_modules` directories will no longer automatically have
  access to the `Buffer` polyfill on the client, since that polyfill
  contributed more than 22KB of minified JavaScript to the client bundle,
  and was rarely used. If you really need the Buffer API on the client,
  you should now obtain it explicitly with `require("buffer").Buffer`.
  [Issue #8645](https://github.com/meteor/meteor/issues/8645).

* Packages in `node_modules` directories are now considered non-portable
  (and thus may be automatically rebuilt for the current architecture), if
  their `package.json` files contain any of the following install hooks:
  `install`, `preinstall`, or `postinstall`. Previously, a package was
  considered non-portable only if it contained any `.node` binary modules.
  [Issue #8225](https://github.com/meteor/meteor/issues/8225)

## v1.4.4.3, 2017-05-22

* Node has been upgraded to version 4.8.3.

* A bug in checking body lengths of HTTP responses that was affecting
  Galaxy deploys has been fixed.
  [PR #8709](https://github.com/meteor/meteor/pull/8709).

## v1.4.4.2, 2017-05-02

* Node has been upgraded to version 4.8.2.

* The `npm` npm package has been upgraded to version 4.5.0.
  Note that when using npm `scripts` there has been a change regarding
  what happens when `SIGINT` (Ctrl-C) is received.  Read more
  [here](https://github.com/npm/npm/releases/tag/v4.5.0).

* Fix a regression which prevented us from displaying a helpful banner when
  running `meteor debug` because of a change in Node.js.

* Update `node-inspector` npm to 1.1.1, fixing a problem encountered when trying
  to press "Enter" in the inspector console.
  [Issue #8469](https://github.com/meteor/meteor/issues/8469)

* The `email` package has had its `mailcomposer` npm package swapped with
  a Node 4 fork of `nodemailer` due to its ability to support connection pooling
  in a similar fashion as the original `mailcomposer`.
  [Issue #8591](https://github.com/meteor/meteor/issues/8591)
  [PR #8605](https://github.com/meteor/meteor/pull/8605)

    > Note: The `MAIL_URL` should be configured with a scheme which matches the
    > protocol desired by your e-mail vendor/mail-transport agent.  For
    > encrypted connections (typically listening on port 465), this means
    > using `smtps://`.  Unencrypted connections or those secured through
    > a `STARTTLS` connection upgrade (typically using port 587 and sometimes
    > port 25) should continue to use `smtp://`.  TLS/SSL will be automatically
    > enabled if the mail provider supports it.

* A new `Tracker.inFlush()` has been added to provide a global Tracker
  "flushing" state.
  [PR #8565](https://github.com/meteor/meteor/pull/8565).

* The `meteor-babel` npm package has been upgraded to version 0.20.1, and
  the `reify` npm package has been upgraded to version 0.7.4, fixing
  [issue #8595](https://github.com/meteor/meteor/issues/8595).
  (This was fixed between full Meteor releases, but is being mentioned here.)

## v1.4.4.1, 2017-04-07

* A change in Meteor 1.4.4 to remove "garbage" directories asynchronously
  in `files.renameDirAlmostAtomically` had unintended consequences for
  rebuilding some npm packages, so that change was reverted, and those
  directories are now removed before `files.renameDirAlmostAtomically`
  returns. [PR #8574](https://github.com/meteor/meteor/pull/8574)

## v1.4.4, 2017-04-07

* Node has been upgraded to version 4.8.1.

* The `npm` npm package has been upgraded to version 4.4.4.
  It should be noted that this version reduces extra noise
  previously included in some npm errors.

* The `node-gyp` npm package has been upgraded to 3.6.0 which
  adds support for VS2017 on Windows.

* The `node-pre-gyp` npm package has been updated to 0.6.36.

* Thanks to the outstanding efforts of @sethmurphy18, the `minifier-js`
  package now uses [Babili](https://github.com/babel/babili) instead of
  [UglifyJS](https://github.com/mishoo/UglifyJS2), resolving numerous
  long-standing bugs due to UglifyJS's poor support for ES2015+ syntax.
  [Issue #8378](https://github.com/meteor/meteor/issues/8378)
  [PR #8397](https://github.com/meteor/meteor/pull/8397)

* The `meteor-babel` npm package has been upgraded to version 0.19.1, and
  `reify` has been upgraded to version 0.6.6, fixing several subtle bugs
  introduced by Meteor 1.4.3 (see below), including
  [issue #8461](https://github.com/meteor/meteor/issues/8461).

* The Reify module compiler is now a Babel plugin, making it possible for
  other custom Babel plugins configured in `.babelrc` or `package.json`
  files to run before Reify, fixing bugs that resulted from running Reify
  before other plugins in Meteor 1.4.3.
  [Issue #8399](https://github.com/meteor/meteor/issues/8399)
  [Issue #8422](https://github.com/meteor/meteor/issues/8422)
  [`meteor-babel` issue #13](https://github.com/meteor/babel/issues/13)

* Two new `export ... from ...` syntax extensions are now supported:
  ```js
  export * as namespace from "./module"
  export def from "./module"
  ```
  Read the ECMA262 proposals here:
  * https://github.com/leebyron/ecmascript-export-ns-from
  * https://github.com/leebyron/ecmascript-export-default-from

* When `Meteor.call` is used on the server to invoke a method that
  returns a `Promise` object, the result will no longer be the `Promise`
  object, but the resolved value of the `Promise`.
  [Issue #8367](https://github.com/meteor/meteor/issues/8367)

> Note: if you actually want a `Promise` when calling `Meteor.call` or
  `Meteor.apply` on the server, use `Meteor.callAsync` and/or
  `Meteor.applyAsync` instead.
  [Issue #8367](https://github.com/meteor/meteor/issues/8367),
  https://github.com/meteor/meteor/commit/0cbd25111d1249a61ca7adce23fad5215408c821

* The `mailcomposer` and `smtp-connection` npms have been updated to resolve an
  issue with the encoding of long header lines.
  [Issue #8425](https://github.com/meteor/meteor/issues/8425)
  [PR #8495](https://github.com/meteor/meteor/pull/8495)

* `Accounts.config` now supports an `ambiguousErrorMessages` option which
  enabled generalization of messages produced by the `accounts-*` packages.
  [PR #8520](https://github.com/meteor/meteor/pull/8520)

* A bug which caused account enrollment tokens to be deleted too soon was fixed.
  [Issue #8218](https://github.com/meteor/meteor/issues/8218)
  [PR #8474](https://github.com/meteor/meteor/pull/8474)

* On Windows, bundles built during `meteor build` or `meteor deploy` will
  maintain the executable bit for commands installed in the
  `node_modules\.bin` directory.
  [PR #8503](https://github.com/meteor/meteor/pull/8503)

* On Windows, the upgrades to Node.js, `npm` and `mongodb` are now in-sync with
  other archs again after being mistakenly overlooked in 1.4.3.2.  An admin
  script enhancement has been applied to prevent this from happening again.
  [PR #8505](https://github.com/meteor/meteor/pull/8505)

## v1.4.3.2, 2017-03-14

* Node has been upgraded to version 4.8.0.

* The `npm` npm package has been upgraded to version 4.3.0.

* The `node-gyp` npm package has been upgraded to 3.5.0.

* The `node-pre-gyp` npm package has been updated to 0.6.33.

* The bundled version of MongoDB used by `meteor run` in development
  has been upgraded to 3.2.12.

* The `mongodb` npm package used by the `npm-mongo` Meteor package has
  been updated to version 2.2.24.
  [PR #8453](https://github.com/meteor/meteor/pull/8453)
  [Issue #8449](https://github.com/meteor/meteor/issues/8449)

* The `check` package has had its copy of `jQuery.isPlainObject`
  updated to a newer implementation to resolve an issue where the
  `nodeType` property of an object couldn't be checked, fixing
  [#7354](https://github.com/meteor/meteor/issues/7354).

* The `standard-minifier-js` and `minifier-js` packages now have improved
  error capturing to provide more information on otherwise unhelpful errors
  thrown when UglifyJS encounters ECMAScript grammar it is not familiar with.
  [#8414](https://github.com/meteor/meteor/pull/8414)

* Similar in behavior to `Meteor.loggingIn()`, `accounts-base` now offers a
  reactive `Meteor.loggingOut()` method (and related Blaze helpers,
  `loggingOut` and `loggingInOrOut`).
  [PR #8271](https://github.com/meteor/meteor/pull/8271)
  [Issue #1331](https://github.com/meteor/meteor/issues/1331)
  [Issue #769](https://github.com/meteor/meteor/issues/769)

* Using `length` as a selector field name and with a `Number` as a value
  in a `Mongo.Collection` transformation will no longer cause odd results.
  [#8329](https://github.com/meteor/meteor/issues/8329).

* `observe-sequence` (and thus Blaze) now properly supports `Array`s which were
  created in a vm or across frame boundaries, even if they were sub-classed.
  [Issue #8160](https://github.com/meteor/meteor/issues/8160)
  [PR #8401](https://github.com/meteor/meteor/pull/8401)

* Minimongo now supports `$bitsAllClear`, `$bitsAllSet`, `$bitsAnySet` and
  `$bitsAnyClear`.
  [#8350](https://github.com/meteor/meteor/pull/8350)

* A new [Development.md](Development.md) document has been created to provide
  an easier path for developers looking to make contributions to Meteor Core
  (that is, the `meteor` tool itself) along with plenty of helpful reminders
  for those that have already done so!
  [#8267](https://github.com/meteor/meteor/pull/8267)

* The suggestion to add a `{oauth-service}-config-ui` package will no longer be
  made on the console if `service-configuration` package is already installed.
  [Issue #8366](https://github.com/meteor/meteor/issues/8366)
  [PR #8429](https://github.com/meteor/meteor/pull/8429)

* `Meteor.apply`'s `throwStubExceptions` option is now properly documented in
  the documentation whereas it was previously only mentioned in the Guide.
  [Issue #8435](https://github.com/meteor/meteor/issues/8435)
  [PR #8443](https://github.com/meteor/meteor/pull/8443)

* `DDPRateLimiter.addRule` now accepts a callback which will be executed after
  a rule is executed, allowing additional actions to be taken if necessary.
  [Issue #5541](https://github.com/meteor/meteor/issues/5541)
  [PR #8237](https://github.com/meteor/meteor/pull/8237)

* `jquery` is no longer a dependency of the `http` package.
  [#8389](https://github.com/meteor/meteor/pull/8389)

* `jquery` is no longer in the default package list after running
  `meteor create`, however is still available thanks to `blaze-html-templates`.
  If you still require jQuery, the recommended approach is to install it from
  npm with `meteor npm install --save jquery` and then `import`-ing it into your
  application.
  [#8388](https://github.com/meteor/meteor/pull/8388)

* The `shell-server` package (i.e. `meteor shell`) has been updated to more
  gracefully handle recoverable errors (such as `SyntaxError`s) in the same
  fashion as the Node REPL.
  [Issue #8290](https://github.com/meteor/meteor/issues/8290)
  [PR #8446](https://github.com/meteor/meteor/pull/8446)

* The `webapp` package now reveals a `WebApp.connectApp` to make it easier to
  provide custom error middleware.
  [#8403](https://github.com/meteor/meteor/pull/8403)

* The `meteor update --all-packages` command has been properly documented in
  command-line help (i.e. `meteor update --help`).
  [PR #8431](https://github.com/meteor/meteor/pull/8431)
  [Issue #8154](https://github.com/meteor/meteor/issues/8154)

* Syntax errors encountered while scanning `package.json` files for binary
  dependencies are now safely and silently ignored.
  [Issue #8427](https://github.com/meteor/meteor/issues/8427)
  [PR #8468](https://github.com/meteor/meteor/pull/8468)

## v1.4.3.1, 2017-02-14

* The `meteor-babel` npm package has been upgraded to version 0.14.4,
  fixing [#8349](https://github.com/meteor/meteor/issues/8349).

* The `reify` npm package has been upgraded to version 0.4.9.

* Partial `npm-shrinkwrap.json` files are now disregarded when
  (re)installing npm dependencies of Meteor packages, fixing
  [#8349](https://github.com/meteor/meteor/issues/8349). Further
  discussion of the new `npm` behavior can be found
  [here](https://github.com/npm/npm/blob/latest/CHANGELOG.md#no-more-partial-shrinkwraps-breaking).

## v1.4.3, 2017-02-13

* Versions of Meteor [core
  packages](https://github.com/meteor/meteor/tree/release-1.4.3/packages)
  are once again constrained by the current Meteor release.

> Before Meteor 1.4, the current release dictated the exact version of
  every installed core package, which meant newer core packages could not
  be installed without publishing a new Meteor release. In order to
  support incremental development of core packages, Meteor 1.4 removed all
  release-based constraints on core package versions
  ([#7084](https://github.com/meteor/meteor/pull/7084)). Now, in Meteor
  1.4.3, core package versions must remain patch-compatible with the
  versions they had when the Meteor release was published. This middle
  ground restores meaning to Meteor releases, yet still permits patch
  updates to core packages.

* The `cordova-lib` npm package has been updated to 6.4.0, along with
  cordova-android (6.1.1) and cordova-ios (4.3.0), and various plugins.
  [#8239](https://github.com/meteor/meteor/pull/8239)

* The `coffeescript` Meteor package has been moved from
  `packages/coffeescript` to `packages/non-core/coffeescript`, so that it
  will not be subject to the constraints described above.

* CoffeeScript source maps should be now be working properly in development.
  [#8298](https://github.com/meteor/meteor/pull/8298)

* The individual account "service" packages (`facebook`, `google`, `twitter`,
  `github`, `meteor-developer`, `meetup` and `weibo`) have been split into:
  - `<service>-oauth` (which interfaces with the `<service>` directly) and
  - `<service>-config-ui` (the Blaze configuration templates for `accounts-ui`)

  This means you can now use `accounts-<service>` without needing Blaze.

  If you are using `accounts-ui` and `accounts-<service>`, you will probably
  need to install the `<service>-config-ui` package if you want to configure it
  using the Accounts UI.

  - [Issue #7715](https://github.com/meteor/meteor/issues/7715)
  - [PR(`facebook`) #7728](https://github.com/meteor/meteor/pull/7728)
  - [PR(`google`) #8275](https://github.com/meteor/meteor/pull/8275)
  - [PR(`twitter`) #8283](https://github.com/meteor/meteor/pull/8283)
  - [PR(`github`) #8303](https://github.com/meteor/meteor/pull/8303)
  - [PR(`meteor-developer`) #8305](https://github.com/meteor/meteor/pull/8305)
  - [PR(`meetup`) #8321](https://github.com/meteor/meteor/pull/8321)
  - [PR(`weibo`) #8302](https://github.com/meteor/meteor/pull/8302)

* The `url` and `http` packages now encode to a less error-prone
  format which more closely resembles that used by PHP, Ruby, `jQuery.param`
  and others. `Object`s and `Array`s can now be encoded, however, if you have
  previously relied on `Array`s passed as `params` being simply `join`-ed with
  commas, you may need to adjust your `HTTP.call` implementations.
  [#8261](https://github.com/meteor/meteor/pull/8261) and
  [#8342](https://github.com/meteor/meteor/pull/8342).

* The `npm` npm package is still at version 4.1.2 (as it was when Meteor
  1.4.3 was originally published), even though `npm` was downgraded to
  3.10.9 in Meteor 1.4.2.7.

* The `meteor-babel` npm package has been upgraded to version 0.14.3,
  fixing [#8021](https://github.com/meteor/meteor/issues/8021) and
  [#7662](https://github.com/meteor/meteor/issues/7662).

* The `reify` npm package has been upgraded to 0.4.7.

* Added support for frame-ancestors CSP option in browser-policy.
  [#7970](https://github.com/meteor/meteor/pull/7970)

* You can now use autoprefixer with stylus files added via packages.
  [#7727](https://github.com/meteor/meteor/pull/7727)

* Restored [#8213](https://github.com/meteor/meteor/pull/8213)
  after those changes were reverted in
  [v1.4.2.5](https://github.com/meteor/meteor/blob/devel/History.md#v1425).

* npm dependencies of Meteor packages will now be automatically rebuilt if
  the npm package's `package.json` file has "scripts" section containing a
  `preinstall`, `install`, or `postinstall` command, as well as when the
  npm package contains any `.node` files. Discussion
  [here](https://github.com/meteor/meteor/issues/8225#issuecomment-275044900).

* The `meteor create` command now runs `meteor npm install` automatically
  to install dependencies specified in the default `package.json` file.
  [#8108](https://github.com/meteor/meteor/pull/8108)

## v1.4.2.7, 2017-02-13

* The `npm` npm package has been *downgraded* from version 4.1.2 back to
  version 3.10.9, reverting the upgrade in Meteor 1.4.2.4.

## v1.4.2.6, 2017-02-08

* Fixed a critical [bug](https://github.com/meteor/meteor/issues/8325)
  that was introduced by the fix for
  [Issue #8136](https://github.com/meteor/meteor/issues/8136), which
  caused some npm packages in nested `node_modules` directories to be
  omitted from bundles produced by `meteor build` and `meteor deploy`.

## v1.4.2.5, 2017-02-03

* Reverted [#8213](https://github.com/meteor/meteor/pull/8213) as the
  change was deemed too significant for this release.

> Note: The decision to revert the above change was made late in the
  Meteor 1.4.2.4 release process, before it was ever recommended but too
  late in the process to avoid the additional increment of the version number.
  See [#8311](https://github.com/meteor/meteor/pull/8311) for additional
  information. This change will still be released in an upcoming version
  of Meteor with a more seamless upgrade.

## v1.4.2.4, 2017-02-02

* Node has been upgraded to version 4.7.3.

* The `npm` npm package has been upgraded from version 3.10.9 to 4.1.2.

> Note: This change was later deemed too substantial for a point release
  and was reverted in Meteor 1.4.2.7.

* Fix for [Issue #8136](https://github.com/meteor/meteor/issues/8136).

* Fix for [Issue #8222](https://github.com/meteor/meteor/issues/8222).

* Fix for [Issue #7849](https://github.com/meteor/meteor/issues/7849).

* The version of 7-zip included in the Windows dev bundle has been
  upgraded from 1602 to 1604 in an attempt to mitigate
  [Issue #7688](https://github.com/meteor/meteor/issues/7688).

* The `"main"` field of `package.json` modules will no longer be
  overwritten with the value of the optional `"browser"` field, now that
  the `install` npm package can make sense of the `"browser"` field at
  runtime. If you experience module resolution failures on the client
  after updating Meteor, make sure you've updated the `modules-runtime`
  Meteor package to at least version 0.7.8.
  [#8213](https://github.com/meteor/meteor/pull/8213)

## v1.4.2.3, 2016-11-17

* Style improvements for `meteor create --full`.
  [#8045](https://github.com/meteor/meteor/pull/8045)

> Note: Meteor 1.4.2.2 was finalized before
  [#8045](https://github.com/meteor/meteor/pull/8045) was merged, but
  those changes were [deemed important
  enough](https://github.com/meteor/meteor/pull/8044#issuecomment-260913739)
  to skip recommending 1.4.2.2 and instead immediately release 1.4.2.3.

## v1.4.2.2, 2016-11-15

* Node has been upgraded to version 4.6.2.

* `meteor create` now has a new `--full` option, which generates an larger app,
  demonstrating development techniques highlighted in the
  [Meteor Guide](http://guide.meteor.com)

  [Issue #6974](https://github.com/meteor/meteor/issues/6974)
  [PR #7807](https://github.com/meteor/meteor/pull/7807)

* Minimongo now supports `$min`, `$max` and partially supports `$currentDate`.

  [Issue #7857](https://github.com/meteor/meteor/issues/7857)
  [PR #7858](https://github.com/meteor/meteor/pull/7858)

* Fix for [Issue #5676](https://github.com/meteor/meteor/issues/5676)
  [PR #7968](https://github.com/meteor/meteor/pull/7968)

* It is now possible for packages to specify a *lazy* main module:
  ```js
  Package.onUse(function (api) {
    api.mainModule("client.js", "client", { lazy: true });
  });
  ```
  This means the `client.js` module will not be evaluated during app
  startup unless/until another module imports it, and will not even be
  included in the client bundle if no importing code is found. **Note 1:**
  packages with lazy main modules cannot use `api.export` to export global
  symbols to other packages/apps. **Note 2:** packages with lazy main
  modules should be restricted to Meteor 1.4.2.2 or later via
  `api.versionsFrom("1.4.2.2")`, since older versions of Meteor cannot
  import lazy main modules using `import "meteor/<package name>"` but must
  explicitly name the module: `import "meteor/<package name>/client.js"`.

## v1.4.2.1, 2016-11-08

* Installing the `babel-runtime` npm package in your application
  `node_modules` directory is now required for most Babel-transformed code
  to work, as the Meteor `babel-runtime` package no longer attempts to
  provide custom implementations of Babel helper functions. To install
  the `babel-runtime` package, simply run the command
  ```sh
  meteor npm install --save babel-runtime
  ```
  in any Meteor application directory. The Meteor `babel-runtime` package
  version has been bumped to 1.0.0 to reflect this major change.
  [#7995](https://github.com/meteor/meteor/pull/7995)

* File system operations performed by the command-line tool no longer use
  fibers unless the `METEOR_DISABLE_FS_FIBERS` environment variable is
  explicitly set to a falsy value. For larger apps, this change results in
  significant build performance improvements due to the creation of fewer
  fibers and the avoidance of unnecessary asyncronous delays.
  https://github.com/meteor/meteor/pull/7975/commits/ca4baed90ae0675e55c93976411d4ed91f12dd63

* Running Meteor as `root` is still discouraged, and results in a fatal
  error by default, but the `--allow-superuser` flag now works as claimed.
  [#7959](https://github.com/meteor/meteor/issues/7959)

* The `dev_bundle\python\python.exe` executable has been restored to the
  Windows dev bundle, which may help with `meteor npm rebuild` commands.
  [#7960](https://github.com/meteor/meteor/issues/7960)

* Changes within linked npm packages now trigger a partial rebuild,
  whereas previously (in 1.4.2) they were ignored.
  [#7978](https://github.com/meteor/meteor/issues/7978)

* Miscellaneous fixed bugs:
  [#2876](https://github.com/meteor/meteor/issues/2876)
  [#7154](https://github.com/meteor/meteor/issues/7154)
  [#7956](https://github.com/meteor/meteor/issues/7956)
  [#7974](https://github.com/meteor/meteor/issues/7974)
  [#7999](https://github.com/meteor/meteor/issues/7999)
  [#8005](https://github.com/meteor/meteor/issues/8005)
  [#8007](https://github.com/meteor/meteor/issues/8007)

## v1.4.2, 2016-10-25

* This release implements a number of rebuild performance optimizations.
  As you edit files in development, the server should restart and rebuild
  much more quickly, especially if you have many `node_modules` files.
  See https://github.com/meteor/meteor/pull/7668 for more details.

> Note: the `METEOR_PROFILE` environment variable now provides data for
  server startup time as well as build time, which should make it easier
  to tell which of your packages are responsible for slow startup times.
  Please include the output of `METEOR_PROFILE=10 meteor run` with any
  GitHub issue about rebuild performance.

* `npm` has been upgraded to version 3.10.9.

* The `cordova-lib` npm package has been updated to 6.3.1, along with
  cordova-android (5.2.2) and cordova-ios (4.2.1), and various plugins.

* The `node-pre-gyp` npm package has been updated to 0.6.30.

* The `lru-cache` npm package has been updated to 4.0.1.

* The `meteor-promise` npm package has been updated to 0.8.0 for better
  asynchronous stack traces.

* The `meteor` tool is now prevented from running as `root` as this is
  not recommended and can cause issues with permissions.  In some environments,
  (e.g. Docker), it may still be desired to run as `root` and this can be
  permitted by passing `--unsafe-perm` to the `meteor` command.
  [#7821](https://github.com/meteor/meteor/pull/7821)

* Blaze-related packages have been extracted to
  [`meteor/blaze`](https://github.com/meteor/blaze), and the main
  [`meteor/meteor`](https://github.com/meteor/meteor) repository now
  refers to them via git submodules (see
  [#7633](https://github.com/meteor/meteor/pull/7633)).
  When running `meteor` from a checkout, you must now update these
  submodules by running
  ```sh
  git submodule update --init --recursive
  ```
  in the root directory of your `meteor` checkout.

* Accounts.forgotPassword and .verifyEmail no longer throw errors if callback is provided. [Issue #5664](https://github.com/meteor/meteor/issues/5664) [Origin PR #5681](https://github.com/meteor/meteor/pull/5681) [Merged PR](https://github.com/meteor/meteor/pull/7117)

* The default content security policy (CSP) for Cordova now includes `ws:`
  and `wss:` WebSocket protocols.
  [#7774](https://github.com/meteor/meteor/pull/7774)

* `meteor npm` commands are now configured to use `dev_bundle/.npm` as the
  npm cache directory by default, which should make npm commands less
  sensitive to non-reproducible factors in the external environment.
  https://github.com/meteor/meteor/pull/7668/commits/3313180a6ff33ee63602f7592a9506012029e919

* The `meteor test` command now supports the `--no-release-check` flag.
  https://github.com/meteor/meteor/pull/7668/commits/7097f78926f331fb9e70a06300ce1711adae2850

* JavaScript module bundles on the server no longer include transitive
  `node_modules` dependencies, since those dependencies can be evaluated
  directly by Node. This optimization should improve server rebuild times
  for apps and packages with large `node_modules` directories.
  https://github.com/meteor/meteor/pull/7668/commits/03c5346873849151cecc3e00606c6e5aa13b3bbc

* The `standard-minifier-css` package now does basic caching for the
  expensive `mergeCss` function.
  https://github.com/meteor/meteor/pull/7668/commits/bfa67337dda1e90610830611fd99dcb1bd44846a

* The `coffeescript` package now natively supports `import` and `export`
  declarations. [#7818](https://github.com/meteor/meteor/pull/7818)

* Due to changes in how Cordova generates version numbers for iOS and Android
  apps, you may experience issues with apps updating on user devices.  To avoid
  this, consider managing the `buildNumber` manually using
  `App.info('buildNumber', 'XXX');` in `mobile-config.js`. There are additional
  considerations if you have been setting `android:versionCode` or
  `ios-CFBundleVersion`.  See
  [#7205](https://github.com/meteor/meteor/issues/7205) and
  [#6978](https://github.com/meteor/meteor/issues/6978) for more information.

## v1.4.1.3, 2016-10-21

* Node has been updated to version 4.6.1:
  https://nodejs.org/en/blog/release/v4.6.1/

* The `mongodb` npm package used by the `npm-mongo` Meteor package has
  been updated to version 2.2.11.
  [#7780](https://github.com/meteor/meteor/pull/7780)

* The `fibers` npm package has been upgraded to version 1.0.15.

* Running Meteor with a different `--port` will now automatically
  reconfigure the Mongo replica set when using the WiredTiger storage
  engine, instead of failing to start Mongo.
  [#7840](https://github.com/meteor/meteor/pull/7840).

* When the Meteor development server shuts down, it now attempts to kill
  the `mongod` process it spawned, in addition to killing any running
  `mongod` processes when the server first starts up.
  https://github.com/meteor/meteor/pull/7668/commits/295d3d5678228f06ee0ab6c0d60139849a0ea192

* The `meteor <command> ...` syntax will now work for any command
  installed in `dev_bundle/bin`, except for Meteor's own commands.

* Incomplete package downloads will now fail (and be retried several
  times) instead of silently succeeding, which was the cause of the
  dreaded `Error: ENOENT: no such file or directory, open... os.json`
  error. [#7806](https://github.com/meteor/meteor/issues/7806)

## v1.4.1.2, 2016-10-04

* Node has been upgraded to version 4.6.0, a recommended security release:
  https://nodejs.org/en/blog/release/v4.6.0/

* `npm` has been upgraded to version 3.10.8.

## v1.4.1.1, 2016-08-24

* Update the version of our Node MongoDB driver to 2.2.8 to fix a bug in
  reconnection logic, leading to some `update` and `remove` commands being
  treated as `insert`s. [#7594](https://github.com/meteor/meteor/issues/7594)

## v1.4.1, 2016-08-18

* Node has been upgraded to 4.5.0.

* `npm` has been upgraded to 3.10.6.

* The `meteor publish-for-arch` command is no longer necessary when
  publishing Meteor packages with binary npm dependencies. Instead, binary
  dependencies will be rebuilt automatically on the installation side.
  Meteor package authors are not responsible for failures due to compiler
  toolchain misconfiguration, and any compilation problems with the
  underlying npm packages should be taken up with the authors of those
  packages. That said, if a Meteor package author really needs or wants to
  continue using `meteor publish-for-arch`, she should publish her package
  using an older release: e.g. `meteor --release 1.4 publish`.
  [#7608](https://github.com/meteor/meteor/pull/7608)

* The `.meteor-last-rebuild-version.json` files that determine if a binary
  npm package needs to be rebuilt now include more information from the
  `process` object, namely `process.{platform,arch,versions}` instead of
  just `process.versions`. Note also that the comparison of versions now
  ignores differences in patch versions, to avoid needless rebuilds.

* The `npm-bcrypt` package now uses a pure-JavaScript implementation by
  default, but will prefer the native `bcrypt` implementation if it is
  installed in the application's `node_modules` directory. In other words,
  run `meteor install --save bcrypt` in your application if you need or
  want to use the native implementation of `bcrypt`.
  [#7595](https://github.com/meteor/meteor/pull/7595)

* After Meteor packages are downloaded from Atmosphere, they will now be
  extracted using native `tar` or `7z.exe` on Windows, instead of the
  https://www.npmjs.com/package/tar library, for a significant performance
  improvement. [#7457](https://github.com/meteor/meteor/pull/7457)

* The npm `tar` package has been upgraded to 2.2.1, though it is now only
  used as a fallback after native `tar` and/or `7z.exe`.

* The progress indicator now distinguishes between downloading,
  extracting, and loading newly-installed Meteor packages, instead of
  lumping all of that work into a "downloading" status message.

* Background Meteor updates will no longer modify the `~/.meteor/meteor`
  symbolic link (or `AppData\Local\.meteor\meteor.bat` on Windows).
  Instead, developers must explicitly type `meteor update` to begin using
  a new version of the `meteor` script.

* Password Reset tokens now expire (after 3 days by default -- can be modified via `Accounts.config({ passwordResetTokenExpirationInDays: ...}`). [PR #7534](https://github.com/meteor/meteor/pull/7534)

* The `google` package now uses the `email` scope as a mandatory field instead
  of the `profile` scope. The `profile` scope is still added by default if the
  `requestPermissions` option is not specified to maintain backward
  compatibility, but it is now possible to pass an empty array to
  `requestPermissions` in order to only request the `email` scope, which
  reduces the amount of permissions requested from the user in the Google
  popup. [PR #6975](https://github.com/meteor/meteor/pull/6975)

* Added `Facebook.handleAuthFromAccessToken` in the case where you get the FB
  accessToken in some out-of-band way. [PR #7550](https://github.com/meteor/meteor/pull/7550)

* `Accounts.onLogout` gets `{ user, connection }` context in a similar fashion
  to `Accounts.onLogin`. [Issue #7397](https://github.com/meteor/meteor/issues/7397) [PR #7433](https://github.com/meteor/meteor/pull/7433)

* The `node-gyp` and `node-pre-gyp` tools will now be installed in
  `bundle/programs/server/node_modules`, to assist with rebuilding binary
  npm packages when deploying an app to Galaxy or elsewhere.
  [#7571](https://github.com/meteor/meteor/pull/7571)

* The `standard-minifier-{js,css}` packages no longer minify .js or .css
  files on the server. [#7572](https://github.com/meteor/meteor/pull/7572)

* Multi-line input to `meteor shell`, which was broken by changes to the
  `repl` module in Node 4, works again.
  [#7562](https://github.com/meteor/meteor/pull/7562)

* The implementation of the command-line `meteor` tool now forbids
  misbehaving polyfill libraries from overwriting `global.Promise`.
  [#7569](https://github.com/meteor/meteor/pull/7569)

* The `oauth-encryption` package no longer depends on the
  `npm-node-aes-gcm` package (or any special npm packages), because the
  Node 4 `crypto` library natively supports the `aes-128-gcm` algorithm.
  [#7548](https://github.com/meteor/meteor/pull/7548)

* The server-side component of the `meteor shell` command has been moved
  into a Meteor package, so that it can be developed independently from
  the Meteor release process, thanks to version unpinning.
  [#7624](https://github.com/meteor/meteor/pull/7624)

* The `meteor shell` command now works when running `meteor test`.

* The `meteor debug` command no longer pauses at the first statement
  in the Node process, yet still reliably stops at custom breakpoints
  it encounters later.

* The `meteor-babel` package has been upgraded to 0.12.0.

* The `meteor-ecmascript-runtime` package has been upgraded to 0.2.9, to
  support several additional [stage 4
  proposals](https://github.com/meteor/ecmascript-runtime/pull/4).

* A bug that prevented @-scoped npm packages from getting bundled for
  deployed apps has been fixed.
  [#7609](https://github.com/meteor/meteor/pull/7609).

* The `meteor update` command now supports an `--all-packages` flag to
  update all packages (including indirect dependencies) to their latest
  compatible versions, similar to passing the names of all your packages
  to the `meteor update` command.
  [#7653](https://github.com/meteor/meteor/pull/7653)

* Background release updates can now be disabled by invoking either
  `meteor --no-release-check` or `METEOR_NO_RELEASE_CHECK=1 meteor`.
  [#7445](https://github.com/meteor/meteor/pull/7445)

## v1.4.0.1, 2016-07-29

* Fix issue with the 1.4 tool springboarding to older releases (see [Issue #7491](https://github.com/meteor/meteor/issues/7491))

* Fix issue with running in development on Linux 32bit [Issue #7511](https://github.com/meteor/meteor/issues/7511)

## v1.4, 2016-07-25

* Node has been upgraded to 4.4.7.

* The `meteor-babel` npm package has been upgraded to 0.11.7.

* The `reify` npm package has been upgraded to 0.3.6.

* The `bcrypt` npm package has been upgraded to 0.8.7.

* Nested `import` declarations are now enabled for package code as well as
  application code. 699cf1f38e9b2a074169515d23983f74148c7223

* Meteor has been upgraded to support Mongo 3.2 by default (the bundled version
  used by `meteor run` has been upgraded). Internally it now uses the 2.2.4
  version of the `mongodb` npm driver, and has been tested against at Mongo 3.2
  server. [Issue #6957](https://github.com/meteor/meteor/issues/6957)

  Mongo 3.2 defaults to the new WiredTiger storage engine. You can update your
  database following the instructions here:
  https://docs.mongodb.com/v3.0/release-notes/3.0-upgrade/.
  In development, you can also just use `meteor reset` to remove your old
  database, and Meteor will create a new WiredTiger database for you. The Mongo
  driver will continue to work with the old MMAPv1 storage engine however.

  The new version of the Mongo driver has been tested with MongoDB versions from
  2.6 up. Mongo 2.4 has now reached end-of-life
  (https://www.mongodb.com/support-policy), and is no longer supported.

  If you are setting `MONGO_OPLOG_URL`, especially in production, ensure you are
  passing in the `replicaSet` argument (see [#7450]
    (https://github.com/meteor/meteor/issues/7450))

* Custom Mongo options can now be specified using the
  `Mongo.setConnectionOptions(options)` API.
  [#7277](https://github.com/meteor/meteor/pull/7277)

* On the server, cursor.count() now takes a single argument `applySkipLimit`
  (see the corresponding [Mongo documentation]
    (http://mongodb.github.io/node-mongodb-native/2.1/api/Cursor.html#count))

* Fix for regression caused by #5837 which incorrectly rewrote
  network-path references (e.g. `//domain.com/image.gif`) in CSS URLs.
  [#7416](https://github.com/meteor/meteor/issues/7416)
* Added Angular2 boilerplate example [#7364](https://github.com/meteor/meteor/pull/7363)

## v1.3.5.1, 2016-07-18

* This release fixed a small bug in 1.3.5 that prevented updating apps
  whose `.meteor/release` files refer to releases no longer installed in
  `~/.meteor/packages/meteor-tool`. [576468eae8d8dd7c1fe2fa381ac51dee5cb792cd](https://github.com/meteor/meteor/commit/576468eae8d8dd7c1fe2fa381ac51dee5cb792cd)

## v1.3.5, 2016-07-16

* Failed Meteor package downloads are now automatically resumed from the
  point of failure, up to ten times, with a five-second delay between
  attempts. [#7399](https://github.com/meteor/meteor/pull/7399)

* If an app has no `package.json` file, all packages in `node_modules`
  will be built into the production bundle. In other words, make sure you
  have a `package.json` file if you want to benefit from `devDependencies`
  pruning. [7b2193188fc9e297eefc841ce6035825164f0684](https://github.com/meteor/meteor/commit/7b2193188fc9e297eefc841ce6035825164f0684)

* Binary npm dependencies of compiler plugins are now automatically
  rebuilt when Node/V8 versions change.
  [#7297](https://github.com/meteor/meteor/issues/7297)

* Because `.meteor/local` is where purely local information should be
  stored, the `.meteor/dev_bundle` link has been renamed to
  `.meteor/local/dev_bundle`.

* The `.meteor/local/dev_bundle` link now corresponds exactly to
  `.meteor/release` even when an app is using an older version of
  Meteor. d732c2e649794f350238d515153f7fb71969c526

* When recompiling binary npm packages, the `npm rebuild` command now
  receives the flags `--update-binary` and `--no-bin-links`, in addition
  to respecting the `$METEOR_NPM_REBUILD_FLAGS` environment variable.
  [#7401](https://github.com/meteor/meteor/issues/7401)

* The last solution found by the package version constraint solver is now
  stored in `.meteor/local/resolver-result-cache.json` so that it need not
  be recomputed every time Meteor starts up.

* If the `$GYP_MSVS_VERSION` environment variable is not explicitly
  provided to `meteor {node,npm}`, the `node-gyp` tool will infer the
  appropriate version (though it still defaults to "2015").

## v1.3.4.4, 2016-07-10

* Fixed [#7374](https://github.com/meteor/meteor/issues/7374).

* The default loglevel for internal `npm` commands (e.g., those related to
  `Npm.depends`) has been set to "error" instead of "warn". Note that this
  change does not affect `meteor npm ...` commands, which can be easily
  configured using `.npmrc` files or command-line flags.
  [0689cae25a3e0da3615a402cdd0bec94ce8455c8](https://github.com/meteor/meteor/commit/0689cae25a3e0da3615a402cdd0bec94ce8455c8)

## v1.3.4.3, 2016-07-08

* Node has been upgraded to 0.10.46.

* `npm` has been upgraded to 3.10.5.

* The `node-gyp` npm package has been upgraded to 3.4.0.

* The `node-pre-gyp` npm package has been upgraded to 0.6.29.

* The `~/.meteor/meteor` symlink (or `AppData\Local\.meteor\meteor.bat` on
  Windows) will now be updated properly after `meteor update` succeeds. This was
  promised in [v1.3.4.2](https://github.com/meteor/meteor/blob/devel/History.md#v1342)
  but [not fully delivered](https://github.com/meteor/meteor/pull/7369#issue-164569763).

* The `.meteor/dev_bundle` symbolic link introduced in
  [v1.3.4.2](https://github.com/meteor/meteor/blob/devel/History.md#v1342)
  is now updated whenever `.meteor/release` is read.

* The `.meteor/dev_bundle` symbolic link is now ignored by
  `.meteor/.gitignore`.

## v1.3.4.2, 2016-07-07

* The `meteor node` and `meteor npm` commands now respect
  `.meteor/release` when resolving which versions of `node` and `npm` to
  invoke. Note that you must `meteor update` to 1.3.4.2 before this logic
  will take effect, but it will work in all app directories after
  updating, even those pinned to older versions.
  [#7338](https://github.com/meteor/meteor/issues/7338)

* The Meteor installer now has the ability to resume downloads, so
  installing Meteor on a spotty internet connection should be more
  reliable. [#7348](https://github.com/meteor/meteor/pull/7348)

* When running `meteor test`, shared directories are symlinked (or
  junction-linked on Windows) into the temporary test directory, not
  copied, leading to much faster test start times after the initial build.
  The directories: `.meteor/local/{bundler-cache,isopacks,plugin-cache}`

* `App.appendToConfig` allows adding custom tags to config.xml.
  [#7307](https://github.com/meteor/meteor/pull/7307)

* When using `ROOT_URL` with a path, relative CSS URLs are rewriten
  accordingly. [#5837](https://github.com/meteor/meteor/issues/5837)

* Fixed bugs:
  [#7149](https://github.com/meteor/meteor/issues/7149)
  [#7296](https://github.com/meteor/meteor/issues/7296)
  [#7309](https://github.com/meteor/meteor/issues/7309)
  [#7312](https://github.com/meteor/meteor/issues/7312)

## v1.3.4.1, 2016-06-23

* Increased the default HTTP timeout for requests made by the `meteor`
  command-line tool to 60 seconds (previously 30), and [disabled the
  timeout completely for Galaxy
  deploys](https://forums.meteor.com/t/1-3-4-breaks-galaxy-deployment-etimedout/25383/).

* Minor bug fixes: [#7281](https://github.com/meteor/meteor/pull/7281)
  [#7276](https://github.com/meteor/meteor/pull/7276)

## v1.3.4, 2016-06-22

* The version of `npm` used by `meteor npm` and when installing
  `Npm.depends` dependencies of Meteor packages has been upgraded from
  2.15.1 to **3.9.6**, which should lead to much flatter node_modules
  dependency trees.

* The `meteor-babel` npm package has been upgraded to 0.11.6, and is now
  installed using `npm@3.9.6`, fixing bugs arising from Windows path
  limits, such as [#7247](https://github.com/meteor/meteor/issues/7247).

* The `reify` npm package has been upgraded to 0.3.4, fixing
  [#7250](https://github.com/meteor/meteor/issues/7250).

* Thanks to caching improvements for the
  `files.{stat,lstat,readdir,realpath}` methods and
  `PackageSource#_findSources`, development server restart times are no
  longer proportional to the number of files in `node_modules`
  directories. [#7253](https://github.com/meteor/meteor/issues/7253)
  [#7008](https://github.com/meteor/meteor/issues/7008)

* When installed via `InstallMeteor.exe` on Windows, Meteor can now be
  easily uninstalled through the "Programs and Features" control panel.

* HTTP requests made by the `meteor` command-line tool now have a timeout
  of 30 seconds, which can be adjusted by the `$TIMEOUT_SCALE_FACTOR`
  environment variable. [#7143](https://github.com/meteor/meteor/pull/7143)

* The `request` npm dependency of the `http` package has been upgraded
  from 2.53.0 to 2.72.0.

* The `--headless` option is now supported by `meteor test` and
  `meteor test-packages`, in addition to `meteor self-test`.
  [#7245](https://github.com/meteor/meteor/pull/7245)

* Miscellaneous fixed bugs:
  [#7255](https://github.com/meteor/meteor/pull/7255)
  [#7239](https://github.com/meteor/meteor/pull/7239)

## v1.3.3.1, 2016-06-17

* Fixed bugs:
  [#7226](https://github.com/meteor/meteor/pull/7226)
  [#7181](https://github.com/meteor/meteor/pull/7181)
  [#7221](https://github.com/meteor/meteor/pull/7221)
  [#7215](https://github.com/meteor/meteor/pull/7215)
  [#7217](https://github.com/meteor/meteor/pull/7217)

* The `node-aes-gcm` npm package used by `oauth-encryption` has been
  upgraded to 0.1.5. [#7217](https://github.com/meteor/meteor/issues/7217)

* The `reify` module compiler has been upgraded to 0.3.3.

* The `meteor-babel` package has been upgraded to 0.11.4.

* The `pathwatcher` npm package has been upgraded to 6.7.0.

* In CoffeeScript files with raw JavaScript enclosed by backticks, the
  compiled JS will no longer contain `require` calls inserted by Babel.
  [#7226](https://github.com/meteor/meteor/issues/7226)

* Code related to the Velocity testing system has been removed.
  [#7235](https://github.com/meteor/meteor/pull/7235)

* Allow smtps:// in MAIL_URL [#7043](https://github.com/meteor/meteor/pull/7043)

* Adds `Accounts.onLogout()` a hook directly analogous to `Accounts.onLogin()`. [PR #6889](https://github.com/meteor/meteor/pull/6889)

## v1.3.3, 2016-06-10

* Node has been upgraded from 0.10.43 to 0.10.45.

* `npm` has been upgraded from 2.14.22 to 2.15.1.

* The `fibers` package has been upgraded to 1.0.13.

* The `meteor-babel` package has been upgraded to 0.10.9.

* The `meteor-promise` package has been upgraded to 0.7.1, a breaking
  change for code that uses `Promise.denodeify`, `Promise.nodeify`,
  `Function.prototype.async`, or `Function.prototype.asyncApply`, since
  those APIs have been removed.

* Meteor packages with binary npm dependencies are now automatically
  rebuilt using `npm rebuild` whenever the version of Node or V8 changes,
  making it much simpler to use Meteor with different versions of Node.
  5dc51d39ecc9e8e342884f3b4f8a489f734b4352

* `*.min.js` files are no longer minified during the build process.
  [PR #6986](https://github.com/meteor/meteor/pull/6986) [Issue #5363](https://github.com/meteor/meteor/issues/5363)

* You can now pick where the `.meteor/local` directory is created by setting the `METEOR_LOCAL_DIR` environment variable. This lets you run multiple instances of the same Meteor app.
  [PR #6760](https://github.com/meteor/meteor/pull/6760) [Issue #6532](https://github.com/meteor/meteor/issues/6532)

* Allow using authType in Facebook login [PR #5694](https://github.com/meteor/meteor/pull/5694)

* Adds flush() method to Tracker to force recomputation [PR #4710](https://github.com/meteor/meteor/pull/4710)

* Adds `defineMutationMethods` option (default: true) to `new Mongo.Collection` to override default behavior that sets up mutation methods (/collection/[insert|update...]) [PR #5778](https://github.com/meteor/meteor/pull/5778)

* Allow overridding the default warehouse url by specifying `METEOR_WAREHOUSE_URLBASE` [PR #7054](https://github.com/meteor/meteor/pull/7054)

* Allow `_id` in `$setOnInsert` in Minimongo: https://github.com/meteor/meteor/pull/7066

* Added support for `$eq` to Minimongo: https://github.com/meteor/meteor/pull/4235

* Insert a `Date` header into emails by default: https://github.com/meteor/meteor/pull/6916/files

* `meteor test` now supports setting the bind address using `--port IP:PORT` the same as `meteor run` [PR #6964](https://github.com/meteor/meteor/pull/6964) [Issue #6961](https://github.com/meteor/meteor/issues/6961)

* `Meteor.apply` now takes a `noRetry` option to opt-out of automatically retrying non-idempotent methods on connection blips: [PR #6180](https://github.com/meteor/meteor/pull/6180)

* DDP callbacks are now batched on the client side. This means that after a DDP message arrives, the local DDP client will batch changes for a minimum of 5ms (configurable via `bufferedWritesInterval`) and a maximum of 500ms (configurable via `bufferedWritesMaxAge`) before calling any callbacks (such as cursor observe callbacks).

* PhantomJS is no longer included in the Meteor dev bundle (#6905). If you
  previously relied on PhantomJS for local testing, the `spiderable`
  package, Velocity tests, or testing Meteor from a checkout, you should
  now install PhantomJS yourself, by running the following commmand:
  `meteor npm install -g phantomjs-prebuilt`

* The `babel-compiler` package now looks for `.babelrc` files and
  `package.json` files with a "babel" section. If found, these files may
  contribute additional Babel transforms that run before the usual
  `babel-preset-meteor` set of transforms. In other words, if you don't
  like the way `babel-preset-meteor` handles a particular kind of syntax,
  you can add your preferred transform plugins to the "presets" or
  "plugins" section of your `.babelrc` or `package.json` file. #6351

* When `BabelCompiler` cannot resolve a Babel plugin or preset package in
  `.babelrc` or `package.json`, it now merely warns instead of
  crashing. #7179

* Compiler plugins can now import npm packages that are visible to their
  input files using `inputFile.require(id)`. b16e8d50194b37d3511889b316345f31d689b020

* `import` statements in application modules now declare normal variables
  for the symbols that are imported, making it significantly easier to
  inspect imported variables when debugging in the browser console or in
  `meteor shell`.

* `import` statements in application modules are no longer restricted to
  the top level, and may now appear inside conditional statements
  (e.g. `if (Meteor.isServer) { import ... }`) or in nested scopes.

* `import` statements now work as expected in `meteor shell`. #6271

* Commands installed in `dev_bundle/lib/node_modules/.bin` (such as
  `node-gyp` and `node-pre-gyp`) are now available to scripts run by
  `meteor npm`. e95dfe410e1b43e8131bc2df9d2c29decdd1eaf6

* When building an application using `meteor build`, "devDependencies"
  listed in `package.json` are no longer copied into the bundle. #6750

* Packages tested with `meteor test-packages` now have access to local
  `node_modules` directories installed in the parent application or in the
  package directory itself. #6827

* You no longer need to specify `DEPLOY_HOSTNAME=galaxy.meteor.com` to run
  `meteor deploy` (and similar commands) against Galaxy. The AWS us-east-1
  Galaxy is now the default for `DEPLOY_HOSTNAME`. If your app's DNS points to
  another Galaxy region, `meteor deploy` will detect that automatically as
  well. #7055

* The `coffeescript` plugin now passes raw JavaScript code enclosed by
  back-ticks to `BabelCompiler`, enabling all ECMAScript features
  (including `import` and `export`) within CoffeeScript. #6000 #6691

* The `coffeescript` package now implies the same runtime environment as
  `ecmascript` (`ecmascript-runtime`, `babel-runtime`, and `promise`, but
  not `modules`). #7184

* When Meteor packages install `npm` dependencies, the
  `process.env.NPM_CONFIG_REGISTRY` environment variable is now
  respected. #7162

* `files.rename` now always executes synchronously. 9856d1d418a4d19c0adf22ec9a92f7ce81a23b05

* "Bare" files contained by `client/compatibility/` directories or added
  with `api.addFiles(path, ..., { bare: true })` are no longer compiled by
  Babel. https://github.com/meteor/meteor/pull/7033#issuecomment-225126778

* Miscellaneous fixed bugs: #6877 #6843 #6881

## v1.3.2.4, 2016-04-20

> Meteor 1.3.2.4 was published because publishing 1.3.2.3 failed in an
unrecoverable way. Meteor 1.3.2.4 contains no additional changes beyond
the changes in 1.3.2.3.

## v1.3.2.3, 2016-04-20

* Reverted accidental changes included in 1.3.2.1 and 1.3.2.2 that
  improved DDP performance by batching updates, but broke some packages
  that relied on private methods of the DDP client Connection class. See
  https://github.com/meteor/meteor/pull/5680 for more details. These
  changes will be reinstated in 1.3.3.

## v1.3.2.2, 2016-04-18

* Fixed bugs #6819 and #6831.

## v1.3.2.1, 2016-04-15

* Fixed faulty comparison of `.sourcePath` and `.targetPath` properties of
  files scanned by the `ImportScanner`, which caused problems for apps
  using the `tap:i18n` package. 6e792a7cf25847b8cd5d5664a0ff45c9fffd9e57

## v1.3.2, 2016-04-15

* The `meteor/meteor` repository now includes a `Roadmap.md` file:
  https://github.com/meteor/meteor/blob/devel/Roadmap.md

* Running `npm install` in `bundle/programs/server` when deploying an app
  also rebuilds any binary npm dependencies, fixing #6537. Set
  METEOR_SKIP_NPM_REBUILD=1 to disable this behavior if necessary.

* Non-.js(on) files in `node_modules` (such as `.less` and `.scss`) are
  now processed by compiler plugins and may be imported by JS. #6037

* The `jquery` package can now be completely removed from any app (#6563),
  and uses `<app>/node_modules/jquery` if available (#6626).

* Source maps are once again generated for all bundled JS files, even if
  they are merely identity mappings, so that the files appear distinct in
  the browser, and stack traces make more sense. #6639

* All application files in `imports` directories are now considered lazy,
  regardless of whether the app is using the `modules` package. This could
  be a breaking change for 1.3.2 apps that do not use `modules` or
  `ecmascript` but contain `imports` directories. Workaround: move files
  out of `imports`, or rename `imports` to something else.

* The `npm-bcrypt` package has been upgraded to use the latest version
  (0.8.5) of the `bcrypt` npm package.

* Compiler plugins can call `addJavaScript({ path })` multiple times with
  different paths for the same source file, and `module.id` will reflect
  this `path` instead of the source path, if they are different. #6806

* Fixed bugs: https://github.com/meteor/meteor/milestones/Release%201.3.2

* Fixed unintended change to `Match.Optional` which caused it to behave the same as the new `Match.Maybe` and incorrectly matching `null` where it previously would not have allowed it. #6735

## v1.3.1, 2016-04-03

* Long isopacket node_modules paths have been shortened, fixing upgrade
  problems on Windows. #6609

* Version 1.3.1 of Meteor can now publish packages for earlier versions of
  Meteor, provided those packages do not rely on modules. #6484 #6618

* The meteor-babel npm package used by babel-compiler has been upgraded to
  version 0.8.4. c8d12aed4e725217efbe86fa35de5d5e56d73c83

* The `meteor node` and `meteor npm` commands now return the same exit
  codes as their child processes. #6673 #6675

* Missing module warnings are no longer printed for Meteor packages, or
  for `require` calls when `require` is not a free variable, fixing
  https://github.com/practicalmeteor/meteor-mocha/issues/19.

* Cordova iOS builds are no longer built by Meteor, but merely prepared
  for building. 88d43a0f16a484a5716050cb7de8066b126c7b28

* Compiler plugin errors were formerly silenced for files not explicitly
  added in package.js. Now those errors are reported when/if the files are
  imported by the ImportScanner. be986fd70926c9dd8eff6d8866205f236c8562c4

## v1.3, 2016-03-27

### ES2015/Modules

* Enable ES2015 and CommonJS modules in Meteor apps and packages, on
  both client and server. Also let you install modules in apps and
  package by running `npm install`. See: https://github.com/meteor/meteor/blob/master/packages/modules/README.md

* Enable ES2015 generators and ES2016 async/await in the `ecmascript`
  package.

* Inherit static getters and setters in subclasses, when using the
  `ecmascript` package. #5624

* Report full file paths on compiler errors when using the
  `ecmascript` package. #5551

* Now possible to `import` or `require` files with a `.json` file
  extension. #5810

* `process.env.NODE_ENV` is now defined on both client and server as
  either `development` or `production`, which also determines the boolean
  flags `Meteor.isDevelopment` and `Meteor.isProduction`.

* Absolute identifiers for app modules no longer have the `/app/` prefix,
  and absolute identifiers for Meteor packages now have the prefix
  `/node_modules/meteor/` instead of just `/node_modules/`, meaning you
  should `import {Blaze} from "meteor/blaze"` instead of `from "blaze"`.

* Package variables imported by application code are once again exposed
  globally, allowing them to be accessed from the browser console or from
  `meteor shell`. #5868

* Fixed global variable assignment analysis during linking. #5870 #5819

* Changes to files in node_modules will now trigger a restart of the
  development server, just like any other file changes. #5815

* The meteor package now exports a `global` variable (a la Node) that
  provides a reliable reference to the global object for all Meteor code.

* Packages in local node_modules directories now take precedence over
  Meteor packages of the same name. #5933

* Upgraded `babel-compiler` to Babel 6, with the following set of plugins:
  https://github.com/meteor/babel-preset-meteor/blob/master/index.js

* Lazy CSS modules may now be imported by JS: 12c946ee651a93725f243f790c7919de3d445a19

* Packages in the top-level node_modules directory of an app can now be
  imported by Meteor packages: c631d3ac35f5ca418b93c454f521989855b8ec72

* Added support for wildcard import and export statements. #5872 #5897

* Client-side stubs for built-in Node modules are now provided
  automatically if the `meteor-node-stubs` npm package is installed. #6056

* Imported file extensions are now optional for file types handled by
  compiler plugins. #6151

* Upgraded Babel packages to ~6.5.0: 292824da3f8449afd1cd39fcd71acd415c809c0f
  Note: .babelrc files are now ignored (#6016), but may be reenabled (#6351).

* Polyfills now provided for `process.nextTick` and `process.platform`. #6167 #6198 #6055 efe53de492da6df785f1cbef2799d1d2b492a939

* The `meteor test-app` command is now `meteor test [--full-app]`:
  ab5ab15768136d55c76d51072e746d80b45ec181

* New apps now include a `package.json` file.
  c51b8cf7ffd8e7c9ca93768a2df93e4b552c199c

* `require.resolve` is now supported.
  https://github.com/benjamn/install/commit/ff6b25d6b5511d8a92930da41db73b93eb1d6cf8

* JSX now enabled in `.js` files processed by the `ecmascript` compiler
  plugin. #6151

* On the server, modules contained within `node_modules` directories are
  now loaded using the native Node `require` function. #6398

* All `<script>` tag(s) for application and package code now appear at the
  end of the `<body>` rather than in the `<head>`. #6375

* The client-side version of `process.env.NODE_ENV` (and other environment
  variables) now matches the corresponding server-side values. #6399

### Performance

* Don't reload package catalog from disk on rebuilds unless package
  dependencies changed. #5747

* Improve minimongo performance on updating documents when there are
  many active observes. #5627

### Platform

* Upgrade to Node v0.10.41.

* Allow all types of URLs that npm supports in `Npm.depends`
  declarations.

* Split up `standard-minifiers` in separate CSS
  (`standard-minifiers-css`) and JS minifiers
  (`standard-minifiers-js`). `standard-minifiers` now acts as an
  umbrella package for these 2 minifiers.

* Allow piping commands to `meteor shell` via STDIN. #5575

* Let users set the CAFILE environment variable to override the SSL
  root certificate list. #4757 #5523

* `force-ssl` is now marked production only.

### Cordova

* Cordova dependencies have been upgraded to the latest versions
  (`cordova-lib` 6.0.0, `cordova-ios` 4.0.1, and `cordova-android` 5.1.0).

* iOS apps now require iOS 8 or higher, and building for iOS requires Xcode 7.2
  to be installed.

* Building for Android now requires Android SDK 23 to be installed. You may also
  need to create a new AVD for the emulator.

* Building Cordova Android apps on Windows is now supported. #4155

* The Crosswalk plugin has been updated to 1.4.0.

* Cordova core plugins are now pinned to minimal versions known to be compatible
  with the included platforms. A warning is printed asking people to upgrade
  their dependencies if they specify an older version, but we'll always use
  the pinned version regardless.

* The plugin used for file serving and hot code push has been completely
  rewritten. Among many other improvements, it downloads updates incrementally,
  can recover from downloading faulty JavaScript code, and is much more
  reliable and performant.
  See [`cordova-plugin-meteor-webapp`](https://github.com/meteor/cordova-plugin-meteor-webapp)
  for more a more detailed description of the new design.

* If the callbacks added with `Meteor.startup()` do not complete within a set
  time, we consider a downloaded version faulty and will fallback to the last
  known good version. The default timeout is 20 seconds, but this can be
  configured by setting `App.setPreference("WebAppStartupTimeout", "10000");`
  (in milliseconds) in `mobile-config.js`.

* We now use `WKWebView` on iOS by default, even on iOS 8 (which works because
  we do not use `file://` URLs).

* We now use `localhost` instead of `meteor.local` to serve files from. Since
  `localhost` is considered a secure origin, this means the web view won't
  disable web platform features that it otherwise would.

* The local server port now lies between 12000-13000 and is chosen based on
  the `appId`, to both be consistent and lessen the chance of collisions between
  multiple Meteor Cordova apps installed on the same device.

* The plugin now allows for local file access on both iOS and Android, using a
  special URL prefix (`http://localhost:<port>/local-filesystem/<path>`).

* App icon and launch image sizes have been updated. Low resolution sizes for
  now unsupported devices have been deprecated, and higher resolution versions
  have been added.

* We now support the modern Cordova whitelist mechanism. `App.accessRule` has
  been updated with new options.

* `meteor build` now supports a `--server-only` option to avoid building
  the mobile apps when `ios` or `android` platforms have been added. It still
  builds the `web.cordova` architecture in the server bundle however, so it can
  be served for hot code pushes.

* `meteor run` now always tries to use an autodetected IP address as the
  mobile `ROOT_URL`, even if we're not running on a device. This avoids a situation
  where an app already installed on a device connects to a restarted development
  server and receives a `localhost` `ROOT_URL`. #5973

* Fixed a discrepancy between the way we calculated client hashes during a mobile
  build and on the server, which meant a Cordova app would always download a
  new version the first time it started up.

* In Cordova apps, `Meteor.startup()` now correctly waits for the
  device to be ready before firing the callback.

### Accounts

* Make `Accounts.forgotPassword` treat emails as case insensitive, as
  the rest of the accounts system does.

### Blaze

* Don't throw in certain cases when calling a template helper with an
  empty data context. #5411 #5736

* Improve automatic blocking of URLs in attribute values to also
  include `vbscript:` URLs.

### Check

* Introduced new matcher `Match.Maybe(type)` which will also match (permit) `null` in addition to `undefined`.  This is a suggested replacement (where appropriate) for `Match.Optional` which did not permit `null`.  This prevents the need to use `Match.OneOf(null, undefined, type)`. #6220

### Testing

* Packages can now be marked as `testOnly` to only run as part of app
  testing with `meteor test`. This is achieved by setting
  `testOnly: true` to `Package.describe`.


### Uncategorized

* Remove warning in the `simple-todos-react` example app. #5716

* Fix interaction between `browser-policy` and `oauth` packages. #5628

* Add README.md to the `tinytest` package. #5750

* Don't crash when calling `ReactiveDict.prototype.clear` if a
  property with a value wasn't previously accessed. #5530 #5602

* Move `DDPRateLimiter` to the server only, since it won't work if it
  is called from the client. It will now error if referenced from the
  client at all.

* Don't call function more than once when passing a `Match.Where`
  argument to `check`. #5630 #5651

* Fix empty object argument check in `this.subscribe` in
  templates. #5620

* Make `HTTP.call` not crash on undefined content. #5565 #5601

* Return observe handle from
  `Mongo.Collection.prototype._publishCursor`. #4983 #5615

* Add 'Did you mean?' reminders for some CLI commands to help Rails
  developers. #5593

* Make internal shell scripts compatible with other Unix-like
  systems. #5585

* Add a `_pollingInterval` option to `coll.find()` that can be used in
  conjunction with `_disableOplog: true`. #5586

* Expose Tinytest internals which can be used to extend it. #3541

* Improve error message from `check` when passing in null. #5545

* Split up `standard-minifiers` in separate CSS (`standard-minifier-css`) and JS
  minifiers(`standard-minifier-js`). `standard-minifiers` now acts as an umbrella package for these
  2 minifiers.

* Detect new Facebook user-agent in the `spiderable` package. #5516

* `Match.ObjectIncluding` now really requires plain objects. #6140

* Allow `git+` URL schemes for npm dependencies. #844

* Expose options `disableOplog`, `pollingIntervalMs`, and
  `pollingThrottleMs` to `Cursor.find` for tuning observe parameters
  on the server.

* Expose `dynamicHead` and `dynamicBody` hooks in boilerplate generation allowing code to inject content into the body and head tags from the server. #3860

* Add methods of the form `BrowserPolicy.content.allow<ContentType>BlobUrl()` to BrowserPolicy #5141

* Move `<script>` tags to end of `<body>` to enable 'loading' UI to be inserted into the boilerplate #6375

* Adds WebAppInternals.setBundledJsCssUrlRewriteHook allowing apps to supply a hook function that can create a dynamic bundledJsCssPrefix at runtime. This is useful if you're using a CDN by giving you a way to ensure the CDN won't cache broken js/css resources during an app upgrade.

Patches contributed by GitHub users vereed, mitar, nathan-muir,
robfallows, skishore, okland, Primigenus, zimme, welelay, rgoomar,
bySabi, mbrookes, TomFreudenberg, TechPlexEngineer, zacharydenton,
AlexeyMK, gwendall, dandv, devgrok, brianlukoff.


## v.1.2.1, 2015-10-26

* `coll.insert()` now uses a faster (but cryptographically insecure)
  algorithm to generate document IDs when called outside of a method
  and an `_id` field is not explicitly passed. With this change, there
  are no longer two algorithms used to generate document
  IDs. `Random.id()` can still be used to generate cryptographically
  secure document IDs. [#5161](https://github.com/meteor/meteor/issues/5161)

* The `ecmascript-collections` package has been renamed to
  `ecmascript-runtime` and now includes a more complete selection of
  ES2015 polyfills and shims from [`core-js`](https://www.npmjs.com/package/core-js).
  The complete list can be found
  [here](https://github.com/meteor/ecmascript-runtime/blob/master/server.js).

* Check type of `onException` argument to `bindEnvironment`. [#5271](https://github.com/meteor/meteor/issues/5271)

* WebApp's `PORT` environment variable can now be a named pipe to better support
  deployment on IIS on Windows. [4413](https://github.com/meteor/meteor/issues/4413)

* `Template.dynamic` can be now used as a block helper:
  `{{#Template.dynamic}} ... {{/Template.dynamic}}` [#4756](https://github.com/meteor/meteor/issues/4756)

* `Collection#allow/deny` now throw errors when passed falsy values. [#5442](https://github.com/meteor/meteor/pull/5442)

* `source-map` has been updated to a newer patch version, which fixes major bugs
  in particular around loading bundles generated by Webpack. [#5411](https://github.com/meteor/meteor/pull/5411)

* `check` now returns instead of throwing errors internally, which should make
  it much faster. `check` is used in many core Meteor packages, so this should
  result in small performance improvements across the framework. [#4584](https://github.com/meteor/meteor/pull/4584)

* The `userEmail` option to `Meteor.loginWithMeteorDeveloperAccount` has been
  renamed to `loginHint`, and now supports Google accounts as well. The old
  option still works for backwards compatibility. [#2422](https://github.com/meteor/meteor/issues/2422) [#5313](https://github.com/meteor/meteor/pull/5313)

* The old `addFiles` API for adding package assets no longer throws an error,
  making it easier to share packages between pre- and post-1.2 versions of
  Meteor. [#5458](https://github.com/meteor/meteor/issues/5458)

* Normally, you can't deploy to free meteor.com hosting or Galaxy from a
  non-Linux machine if you have *local* non-published packages with binary
  dependencies, nor can you run `meteor build --architecture SomeOtherArch`. As
  a temporary workaround, if you set the `METEOR_BINARY_DEP_WORKAROUND`
  variable, you will be able to deploy to Galaxy (but not free meteor.com
  hosting), and tarballs built with `meteor build` will contain a
  `programs/server/setup.sh` shell script which should be run on the server to
  install those packages.

## v1.2.0.2, 2015-09-28

* Update Crosswalk plugin for Cordova to 1.3.1. [#5267](https://github.com/meteor/meteor/issues/5267)

* Fix `meteor add` for a Cordova plugin using a Git URL with SHA.

* Upgraded the `promise` package to use `meteor-promise@0.5.0`, which uses
  the global `Promise` constructor in browsers that define it natively.

* Fix error in assigning attributes to `<body>` tag when using Blaze templates
  or `static-html`. [#5232](https://github.com/meteor/meteor/issues/5232)

## v1.2.0.1, 2015-09-22

* Fix incorrect publishing of packages with exports but no source. [#5228](https://github.com/meteor/meteor/issues/5228)

## v1.2, 2015-09-21

There are quite a lot of changes in Meteor 1.2. See the
[Wiki](https://github.com/meteor/meteor/wiki/Breaking-changes-in-Meteor-1.2) for
a shorter list of breaking changes you should be aware of when upgrading.

### Core Packages

* `meteor-platform` has been deprecated in favor of the smaller `meteor-base`,
  with apps listing their other dependencies explicitly.  The v1.2 upgrader
  will rewrite `meteor-platform` in existing apps.  `meteor-base` puts fewer
  symbols in the global namepsace, so it's no longer true that all apps
  have symbols like `Random` and `EJSON` in the global namespace.

* New packages: `ecmascript`, `es5-shim`, `ecmascript-collections`, `promise`,
  `static-html`, `jshint`, `babel-compiler`

* No longer include the `json` package by default, which contains code for
  `JSON.parse` and `JSON.stringify`.  (The last browser to not support JSON
  natively was Internet Explorer 7.)

* `autoupdate` has been renamed `hot-code-push`

### Meteor Accounts

* Login attempts are now rate-limited by default.  This can be turned off
  using `Accounts.removeDefaultRateLimit()`.

* `loginWithPassword` now matches username or email in a case insensitive
  manner. If there are multiple users with a username or email only differing
  in case, a case sensitive match is required. [#550](https://github.com/meteor/meteor/issues/550)

* `loginWithGithub` now requests `user:email` scope by default, and attempts
  to fetch the user's emails. If no public email has been set, we use the
  primary email instead. We also store the complete list of emails. [#4545](https://github.com/meteor/meteor/issues/4545)

* When an account's email address is verified, deactivate other verification
  tokens.  [#4626](https://github.com/meteor/meteor/issues/4626)

* Fix bug where blank page is shown when an expired login token is
  present. [#4825](https://github.com/meteor/meteor/issues/4825)

* Fix `OAuth1Binding.prototype.call` when making requests to Twitter
  with a large parameter set.

* Directions for setting up Google OAuth in accounts-ui have been updated to
  match Google's new requirements.

* Add `Accounts.oauth.unregisterService` method, and ensure that users can only
  log in with currently registered services.  [#4014](https://github.com/meteor/meteor/issues/4014)

* The `accounts-base` now defines reusable `AccountsClient` and
  `AccountsServer` constructors, so that users can create multiple
  independent instances of the `Accounts` namespace.  [#4233](https://github.com/meteor/meteor/issues/4233)

* Create an index for `Meteor.users` on
  `services.email.verificationTokens.token` (instead of
  `emails.validationTokens.token`, which never was used for anything).  [#4482](https://github.com/meteor/meteor/issues/4482)

* Remove an IE7-specific workaround from accounts-ui.  [#4485](https://github.com/meteor/meteor/issues/4485)

### Livequery

* Improved server performance by reducing overhead of processing oplog after
  database writes. Improvements are most noticeable in case when a method is
  doing a lot of writes on collections with plenty of active observers.  [#4694](https://github.com/meteor/meteor/issues/4694)

### Mobile

* The included Cordova tools have been updated to the latest version 5.2.0.
  This includes Cordova Android 4.1 and Cordova iOS 3.9. These updates may
  require you to make changes to your app. For details, see the [Cordova release
  notes] (https://cordova.apache.org/#news) for for the different versions.

* Thanks to Cordova Android's support for pluggable web views, it is now
  possible to install the [Crosswalk plugin]
  (https://crosswalk-project.org/documentation/cordova/cordova_4.html), which
  offers a hugely improved web view on older Android versions.
  You can add the plugin to your app with `meteor add crosswalk`.

* The bundled Android tools have been removed and a system-wide install of the
  Android SDK is now required. This should make it easier to keep the
  development toolchain up to date and helps avoid some difficult to diagnose
  failures. If you don't have your own Android tools installed already, you can
  find more information about installing the Android SDK for [Mac] (https://github.com/meteor/meteor/wiki/Mobile-Dev-Install:-Android-on-Mac)
  or [Linux]
  (https://github.com/meteor/meteor/wiki/Mobile-Dev-Install:-Android-on-Linux).

* As part of moving to npm, many Cordova plugins have been renamed. Meteor
  should perform conversions automatically, but you may want to be aware of this
  to avoid surprises. See [here]
  (https://cordova.apache.org/announcements/2015/04/21/plugins-release-and-move-to-npm.html)
  for more information.

* Installing plugins from the local filesystem is now supported using `file://`
  URLs, which should make developing your own plugins more convenient. It is
  also needed as a temporary workaround for using the Facebook plugin.
  Relative references are interpreted relative to the Meteor project directory.
  (As an example,
  `meteor add cordova:phonegap-facebook-plugin@file://../phonegap-facebook-plugin`
  would attempt to install the plugin from the same directory you Meteor project
  directory is located in.)

* Meteor no longer supports installing Cordova plugins from tarball URLs, but
  does support Git URLs with a SHA reference (like
  `https://github.com/apache/cordova-plugin-file#c452f1a67f41cb1165c92555f0e721fbb07329cc`).
  Existing GitHub tarball URLs are converted automatically.

* Allow specifying a `buildNumber` in `App.info`, which is used to set the
  `android-versionCode` and `ios-CFBundleVersion` in the `config.xml` of the
  Cordova project. The build number is used to differentiate between
  different versions of the app, and should be incremented before distributing
  a built app to stores or testing services. [#4048](https://github.com/meteor/meteor/issues/4048)

* Other changes include performance enhancements when building and running,
  and improved requirements checking and error reporting.

* Known issue: we do not currently show logging output when running on the
  iOS Simulator. As a workaround, you can `meteor run ios-device` to open the
  project in Xcode and watch the output there.

### Templates/Blaze

* New syntax: Handlebars sub-expressions are now supported -- as in,
  `{{helper (anotherHelper arg1 arg2)}}` -- as well as new block helper forms
  `#each .. in ..` and `#let x=y`.  See
  https://github.com/meteor/meteor/tree/devel/packages/spacebars

* Add a special case for the new `react-template-helper` package -- don't let
  templates use {{> React}} with siblings since `React.render` assumes it's
  being rendered into an empty container element. (This lets us throw the error
  when compiling templates rather than when the app runs.)

* Improve parsing of `<script>` and `<style>` tags.  [#3797](https://github.com/meteor/meteor/issues/3797)

* Fix a bug in `observe-sequence`. The bug was causing unnecessary rerenderings
  in an instance of `#each` block helper followed by false "duplicate ids"
  warnings. [#4049](https://github.com/meteor/meteor/issues/4049)

* `TemplateInstance#subscribe` now has a new `connection` option, which
  specifies which connection should be used when making the subscription. The
  default is `Meteor.connection`, which is the connection used when calling
  `Meteor.subscribe`.

* Fix external `<script>` tags in body or templates.  [#4415](https://github.com/meteor/meteor/issues/4415)

* Fix memory leak.  [#4289](https://github.com/meteor/meteor/issues/4289)

* Avoid recursion when materializing DOM elements, to avoid stack overflow
  errors in certain browsers. [#3028](https://github.com/meteor/meteor/issues/3028)

* Blaze and Meteor's built-in templating are now removable using
  `meteor remove blaze-html-templates`. You can add back support for static
  `head` and `body` tags in `.html` files by using the `static-html` package.

### DDP

* Websockets now support the
  [`permessage-deflate`](https://tools.ietf.org/id/draft-ietf-hybi-permessage-compression-19.txt)
  extension, which compresses data on the wire. It is enabled by default on the
  server. To disable it, set `$SERVER_WEBSOCKET_COMPRESSION` to `0`. To configure
  compression options, set `$SERVER_WEBSOCKET_COMPRESSION` to a JSON object that
  will be used as an argument to
  [`deflate.configure`](https://github.com/faye/permessage-deflate-node/blob/master/README.md).
  Compression is supported on the client side by Meteor's Node DDP client and by
  browsers including Chrome, Safari, and Firefox 37.

* The `ddp` package has been split into `ddp-client` and `ddp-server` packages;
  using `ddp` is equivalent to using both. This allows you to use the Node DDP
  client without adding the DDP server to your app.  [#4191](https://github.com/meteor/meteor/issues/4191) [#3452](https://github.com/meteor/meteor/issues/3452)

* On the client, `Meteor.call` now takes a `throwStubExceptions` option; if set,
  exceptions thrown by method stubs will be thrown instead of logged, and the
  method will not be invoked on the server.  [#4202](https://github.com/meteor/meteor/issues/4202)

* `sub.ready()` should return true inside that subscription's `onReady`
  callback.  [#4614](https://github.com/meteor/meteor/issues/4614)

* Fix method calls causing broken state when socket is reconnecting.  [#5104](https://github.com/meteor/meteor/issues/5104)

### Isobuild

* Build plugins will no longer process files whose names match the extension
  exactly (with no extra dot). If your build plugin needs to match filenames
  exactly, you should use the new build plugin API in this release which
  supplies a special `filenames` option. [#3985](https://github.com/meteor/meteor/issues/3985)

* Adding the same file twice in the same package is now an error. Previously,
  this could either lead to the file being included multiple times, or to a
  build time crash.

* You may now specify the `bare` option for JavaScript files on the server.
  Previous versions only allowed this on the client. [#3681](https://github.com/meteor/meteor/issues/3681)

* Ignore `node_modules` directories in apps instead of processing them as Meteor
  source code.  [#4457](https://github.com/meteor/meteor/issues/4457) [#4452](https://github.com/meteor/meteor/issues/4452)

* Backwards-incompatible change for package authors: Static assets in package.js files must now be
  explicitly declared by using `addAssets` instead of `addFiles`. Previously,
  any file that didn't have a source handler was automatically registered as a
  server-side asset. The `isAsset` option to `addFiles` is also deprecated in
  favor of `addAssets`.

* Built files are now always annotated with line number comments, to improve the
  debugging experience in browsers that don't support source maps.

* There is a completely new API for defining build plugins that cache their
  output. There are now special APIs for defining linters and minifiers in
  addition to compilers. The core Meteor packages for `less`, `coffee`, `stylus`
  and `html` files have been updated to use this new API. Read more on the
  [Wiki page](https://github.com/meteor/meteor/wiki/Build-Plugins-API).

### CSS

* LESS and Stylus now support cross-package imports.

* CSS concatenation and minification is delegated to the `standard-minifiers`
  package, which is present by default (and added to existing apps by the v1.2
  upgrader).

* CSS output is now split into multiple stylesheets to avoid hitting limits on
  rules per stylesheet in certain versions of Internet Explorer. [#1876](https://github.com/meteor/meteor/issues/1876)

### Mongo

* The oplog observe driver now properly updates queries when you drop a
  database.  [#3847](https://github.com/meteor/meteor/issues/3847)

* MongoID logic has been moved out of `minimongo` into a new package called
  `mongo-id`.

* Fix Mongo upserts with dotted keys in selector.  [#4522](https://github.com/meteor/meteor/issues/4522)


### `meteor` command-line tool

* You can now create three new example apps with the command line tool. These
  are the apps from the official tutorials at http://meteor.com/tutorials, which
  demonstrate building the same app with Blaze, Angular, and React. Try these
  apps with:

  ```sh
  meteor create --example simple-todos
  meteor create --example simple-todos-react
  meteor create --example simple-todos-angular
  ```

* `meteor shell` no longer crashes when piped from another command.

* Avoid a race condition in `meteor --test` and work with newer versions of the
  Velocity package.  [#3957](https://github.com/meteor/meteor/issues/3957)

* Improve error handling when publishing packages.  [#3977](https://github.com/meteor/meteor/issues/3977)

* Improve messaging around publishing binary packages.  [#3961](https://github.com/meteor/meteor/issues/3961)

* Preserve the value of `_` in `meteor shell`.  [#4010](https://github.com/meteor/meteor/issues/4010)

* `meteor mongo` now works on OS X when certain non-ASCII characters are in the
  pathname, as long as the `pgrep` utility is installed (it ships standard with
  OS X 10.8 and newer).  [#3999](https://github.com/meteor/meteor/issues/3999)

* `meteor run` no longer ignores (and often reverts) external changes to
  `.meteor/versions` which occur while the process is running.  [#3582](https://github.com/meteor/meteor/issues/3582)

* Fix crash when downloading two builds of the same package version
  simultaneously.  [#4163](https://github.com/meteor/meteor/issues/4163)

* Improve messages printed by `meteor update`, displaying list of packages
  that are not at the latest version available.

* When determining file load order, split file paths on path separator
  before comparing path components alphabetically.  [#4300](https://github.com/meteor/meteor/issues/4300)

* Fix inability to run `mongod` due to lack of locale configuration on some
  platforms, and improve error message if the failure still occurs.  [#4019](https://github.com/meteor/meteor/issues/4019)

* New `meteor lint` command.

### Minimongo

* The `$push` query modifier now supports a `$position` argument.  [#4312](https://github.com/meteor/meteor/issues/4312)

* `c.update(selector, replacementDoc)` no longer shares mutable state between
  replacementDoc and Minimongo internals. [#4377](https://github.com/meteor/meteor/issues/4377)

### Email

* `Email.send` now has a new option, `attachments`, in the same style as
  `mailcomposer`.
  [Details here.](https://github.com/andris9/mailcomposer#add-attachments)

### Tracker

* New `Tracker.Computation#onStop` method.  [#3915](https://github.com/meteor/meteor/issues/3915)

* `ReactiveDict` has two new methods, `clear` and `all`. `clear` resets
  the dictionary as if no items had been added, meaning all calls to `get` will
  return `undefined`. `all` converts the dictionary into a regular JavaScript
  object with a snapshot of the keys and values. Inside an autorun, `all`
  registers a dependency on any changes to the dictionary. [#3135](https://github.com/meteor/meteor/issues/3135)

### Utilities

* New `beforeSend` option to `HTTP.call` on the client allows you to directly
  access the `XMLHttpRequest` object and abort the call.  [#4419](https://github.com/meteor/meteor/issues/4419) [#3243](https://github.com/meteor/meteor/issues/3243) [#3266](https://github.com/meteor/meteor/issues/3266)

* Parse `application/javascript` and `application/x-javascript` HTTP replies as
  JSON too.  [#4595](https://github.com/meteor/meteor/issues/4595)

* `Match.test` from the `check` package now properly compares boolean literals,
  just like it does with Numbers and Strings. This applies to the `check`
  function as well.

* Provide direct access to the `mailcomposer` npm module used by the `email`
  package on `EmailInternals.NpmModules`. Allow specifying a `MailComposer`
  object to `Email.send` instead of individual options.  [#4209](https://github.com/meteor/meteor/issues/4209)

* Expose `Spiderable.requestTimeoutMs` from `spiderable` package to
  allow apps to set the timeout for running phantomjs.

* The `spiderable` package now reports the URL it's trying to fetch on failure.


### Other bug fixes and improvements

* Upgraded dependencies:

  - Node: 0.10.40 (from 0.10.36)
  - uglify-js: 2.4.20 (from 2.4.17)
  - http-proxy: 1.11.1 (from 1.6.0)

* `Meteor.loginWithGoogle` now supports `prompt`. Choose a prompt to always be
  displayed on Google login.

* Upgraded `coffeescript` package to depend on NPM packages
  coffeescript@1.9.2 and source-map@0.4.2. [#4302](https://github.com/meteor/meteor/issues/4302)

* Upgraded `fastclick` to 1.0.6 to fix an issue in iOS Safari. [#4393](https://github.com/meteor/meteor/issues/4393)

* Fix `Error: Can't render headers after they are sent to the client`.  [#4253](https://github.com/meteor/meteor/issues/4253) [#4750](https://github.com/meteor/meteor/issues/4750)

* `Meteor.settings.public` is always available on client and server,
  and modifications made on the server (for example, during app initialization)
  affect the value seen by connecting clients. [#4704](https://github.com/meteor/meteor/issues/4704)

### Windows

* Increase the buffer size for `netstat` when looking for running Mongo servers. [#4125](https://github.com/meteor/meteor/issues/4125)

* The Windows installer now always fetches the latest available version of
  Meteor at runtime, so that it doesn't need to be recompiled for every release.

* Fix crash in `meteor mongo` on Windows.  [#4711](https://github.com/meteor/meteor/issues/4711)


## v1.1.0.3, 2015-08-03

### Accounts

* When using Facebook API version 2.4, properly fetch `email` and other fields.
  Facebook recently forced all new apps to use version 2.4 of their API.  [#4743](https://github.com/meteor/meteor/issues/4743)


## v1.1.0.2, 2015-04-06

### `meteor` command-line tool

* Revert a change in 1.1.0.1 that caused `meteor mongo` to fail on some Linux
  systems. [#4115](https://github.com/meteor/meteor/issues/4115), [#4124](https://github.com/meteor/meteor/issues/4124), [#4134](https://github.com/meteor/meteor/issues/4134)


## v1.1.0.1, 2015-04-02

### Blaze

* Fix a regression in 1.1 in Blaze Templates: an error happening when View is
  invalidated immediately, causing a client-side crash (accessing
  `destroyMembers` of `undefined`). [#4097](https://github.com/meteor/meteor/issues/4097)

## v1.1, 2015-03-31

### Windows Support

* The Meteor command line tool now officially supports Windows 7, Windows 8.1,
  Windows Server 2008, and Windows Server 2012. It can run from PowerShell or
  Command Prompt.

* There is a native Windows installer that will be available for download from
  <https://www.meteor.com/install> starting with this release.

* In this release, Meteor on Windows supports all features available on Linux
  and Mac except building mobile apps with PhoneGap/Cordova.

* The `meteor admin get-machine` command now supports an additional
  architecture, `os.windows.x86_32`, which can be used to build binary packages
  for Windows.

### Version Solver

* The code that selects compatible package versions for `meteor update`
  and resolves conflicts on `meteor add` has been rewritten from the ground up.
  The core solver algorithm is now based on MiniSat, an open-source SAT solver,
  improving performance and maintainability.

* Refresh the catalog instead of downgrading packages when the versions in
  `.meteor/versions` aren't in the cache.  [#3653](https://github.com/meteor/meteor/issues/3653)

* Don't downgrade packages listed in `.meteor/packages`, or upgrade to a new
  major version, unless the new flag `--allow-incompatible-update` is passed
  as an override.

* Error messages are more detailed when constraints are unsatisfiable.

* Prefer "patched" versions of new indirect dependencies, and take patches
  to them on `meteor update` (for example, `1.0.1` or `1.0.0_1` over `1.0.0`).

* Version Solver is instrumented for profiling (`METEOR_PROFILE=1` in the
  environment).

* Setting the `METEOR_PRINT_CONSTRAINT_SOLVER_INPUT` environment variable
  prints information useful for diagnosing constraint solver bugs.

### Tracker

* Schedule the flush cycle using a better technique than `setTimeout` when
  available.  [#3889](https://github.com/meteor/meteor/issues/3889)

* Yield to the event loop during the flush cycle, unless we're executing a
  synchronous `Tracker.flush()`.  [#3901](https://github.com/meteor/meteor/issues/3901)

* Fix error reporting not being source-mapped properly. [#3655](https://github.com/meteor/meteor/issues/3655)

* Introduce a new option for `Tracker.autorun` - `onError`. This callback can be
  used to handle errors caught in the reactive computations. [#3822](https://github.com/meteor/meteor/issues/3822)

### Blaze

* Fix stack overflow from nested templates and helpers by avoiding recursion
  during rendering.  [#3028](https://github.com/meteor/meteor/issues/3028)

### `meteor` command-line tool

* Don't fail if `npm` prints more than 200K.  [#3887](https://github.com/meteor/meteor/issues/3887)


### Other bug fixes and improvements

* Upgraded dependencies:

  - uglify-js: 2.4.17 (from 2.4.13)

Patches contributed by GitHub users hwillson, mitar, murillo128, Primigenus,
rjakobsson, and tmeasday.


## v1.0.5, 2015-03-25

* This version of Meteor now uses version 2.2 of the Facebook API for
  authentication, instead of 1.0. If you use additional Facebook API methods
  beyond login, you may need to request new permissions.

  Facebook will automatically switch all apps to API version 2.0 on April
  30th, 2015. Please make sure to update your application's permissions and API
  calls by that date.

  For more details, see
  https://github.com/meteor/meteor/wiki/Facebook-Graph-API-Upgrade


## v1.0.4.2, 2015-03-20

* Fix regression in 1.0.4 where using Cordova for the first time in a project
  with hyphens in its directory name would fail.  [#3950](https://github.com/meteor/meteor/issues/3950)


## v1.0.4.1, 2015-03-18

* Fix regression in 1.0.4 where `meteor publish-for-arch` only worked for
  packages without colons in their name.  [#3951](https://github.com/meteor/meteor/issues/3951)

## v1.0.4, 2015-03-17

### Mongo Driver

* Meteor is now tested against MongoDB 2.6 by default (and the bundled version
  used by `meteor run` has been upgraded). It should still work fine with
  MongoDB 2.4.  Previous versions of Meteor mostly worked with MongoDB 2.6, with
  a few caveats:

    - Some upsert invocations did not work with MongoDB in previous versions of
      Meteor.
    - Previous versions of Meteor required setting up a special "user-defined
      role" with access to the `system.replset` table to use the oplog observe
      driver with MongoDB 2.6.  These extra permissions are not required with
      this version of Meteor.

  The MongoDB command needed to set up user permissions for the oplog observe
  driver is slightly different in MongoDB 2.6; see
  https://github.com/meteor/meteor/wiki/Oplog-Observe-Driver for details.

  We have also tested Meteor against the recently-released MongoDB 3.0.0.
  While we are not shipping MongoDB 3.0 with Meteor in this release (preferring
  to wait until its deployment is more widespread), we believe that Meteor
  1.0.4 apps will work fine when used with MongoDB 3.0.0 servers.

* Fix 0.8.1 regression where failure to connect to Mongo at startup would log a
  message but otherwise be ignored. Now it crashes the process, as it did before
  0.8.1.  [#3038](https://github.com/meteor/meteor/issues/3038)

* Use correct transform for allow/deny rules in `update` when different rules
  have different transforms.  [#3108](https://github.com/meteor/meteor/issues/3108)

* Provide direct access to the collection and database objects from the npm
  Mongo driver via new `rawCollection` and `rawDatabase` methods on
  `Mongo.Collection`.  [#3640](https://github.com/meteor/meteor/issues/3640)

* Observing or publishing an invalid query now throws an error instead of
  effectively hanging the server.  [#2534](https://github.com/meteor/meteor/issues/2534)


### Livequery

* If the oplog observe driver gets too far behind in processing the oplog, skip
  entries and re-poll queries instead of trying to keep up.  [#2668](https://github.com/meteor/meteor/issues/2668)

* Optimize common cases faced by the "crossbar" data structure (used by oplog
  tailing and DDP method write tracking).  [#3697](https://github.com/meteor/meteor/issues/3697)

* The oplog observe driver recovers from failed attempts to apply the modifier
  from the oplog (eg, because of empty field names).


### Minimongo

* When acting as an insert, `c.upsert({_id: 'x'}, {foo: 1})` now uses the `_id`
  of `'x'` rather than a random `_id` in the Minimongo implementation of
  `upsert`, just like it does for `c.upsert({_id: 'x'}, {$set: {foo: 1}})`.
  (The previous behavior matched a bug in the MongoDB 2.4 implementation of
  upsert that is fixed in MongoDB 2.6.)  [#2278](https://github.com/meteor/meteor/issues/2278)

* Avoid unnecessary work while paused in minimongo.

* Fix bugs related to observing queries with field filters: `changed` callbacks
  should not trigger unless a field in the filter has changed, and `changed`
  callbacks need to trigger when a parent of an included field is
  unset.  [#2254](https://github.com/meteor/meteor/issues/2254) [#3571](https://github.com/meteor/meteor/issues/3571)

* Disallow setting fields with empty names in minimongo, to match MongoDB 2.6
  semantics.


### DDP

* Subscription handles returned from `Meteor.subscribe` and
  `TemplateInstance#subscribe` now have a `subscriptionId` property to identify
  which subscription the handle is for.

* The `onError` callback to `Meteor.subscribe` has been replaced with a more
  general `onStop` callback that has an error as an optional first argument.
  The `onStop` callback is called when the subscription is terminated for
  any reason.  `onError` is still supported for backwards compatibility. [#1461](https://github.com/meteor/meteor/issues/1461)

* The return value from a server-side `Meteor.call` or `Meteor.apply` is now a
  clone of what the function returned rather than sharing mutable state.  [#3201](https://github.com/meteor/meteor/issues/3201)

* Make it easier to use the Node DDP client implementation without running a web
  server too.  [#3452](https://github.com/meteor/meteor/issues/3452)


### Blaze

* Template instances now have a `subscribe` method that functions exactly like
  `Meteor.subscribe`, but stops the subscription when the template is destroyed.
  There is a new method on Template instances called `subscriptionsReady()`
  which is a reactive function that returns true when all of the subscriptions
  made with `TemplateInstance#subscribe` are ready. There is also a built-in
  helper that returns the same thing and can be accessed with
  `Template.subscriptionsReady` inside any template.

* Add `onRendered`, `onCreated`, and `onDestroyed` methods to
  `Template`. Assignments to `Template.foo.rendered` and so forth are deprecated
  but are still supported for backwards compatibility.

* Fix bug where, when a helper or event handler was called from inside a custom
  block helper,  `Template.instance()` returned the `Template.contentBlock`
  template instead of the actual user-defined template, making it difficult to
  use `Template.instance()` for local template state.

* `Template.instance()` now works inside `Template.body`.  [#3631](https://github.com/meteor/meteor/issues/3631)

* Allow specifying attributes on `<body>` tags in templates.

* Improve performance of rendering large arrays.  [#3596](https://github.com/meteor/meteor/issues/3596)


### Isobuild

* Support `Npm.require('foo/bar')`.  [#3505](https://github.com/meteor/meteor/issues/3505) [#3526](https://github.com/meteor/meteor/issues/3526)

* In `package.js` files, `Npm.require` can only require built-in Node modules
  (and dev bundle modules, though you shouldn't depend on that), not the modules
  from its own `Npm.depends`. Previously, such code would work but only on the
  second time a `package.js` was executed.

* Ignore vim swap files in the `public` and `private` directories.  [#3322](https://github.com/meteor/meteor/issues/3322)

* Fix regression in 1.0.2 where packages might not be rebuilt when the compiler
  version changes.


### Meteor Accounts

* The `accounts-password` `Accounts.emailTemplates` can now specify arbitrary
  email `headers`.  The `from` address can now be set separately on the
  individual templates, and is a function there rather than a static
  string. [#2858](https://github.com/meteor/meteor/issues/2858) [#2854](https://github.com/meteor/meteor/issues/2854)

* Add login hooks on the client: `Accounts.onLogin` and
  `Accounts.onLoginFailure`. [#3572](https://github.com/meteor/meteor/issues/3572)

* Add a unique index to the collection that stores OAuth login configuration to
  ensure that only one configuration exists per service.  [#3514](https://github.com/meteor/meteor/issues/3514)

* On the server, a new option
  `Accounts.setPassword(user, password, { logout: false })` overrides the
  default behavior of logging out all logged-in connections for the user.  [#3846](https://github.com/meteor/meteor/issues/3846)


### Webapp

* `spiderable` now supports escaped `#!` fragments.  [#2938](https://github.com/meteor/meteor/issues/2938)

* Disable `appcache` on Firefox by default.  [#3248](https://github.com/meteor/meteor/issues/3248)

* Don't overly escape `Meteor.settings.public` and other parts of
  `__meteor_runtime_config__`.  [#3730](https://github.com/meteor/meteor/issues/3730)

* Reload the client program on `SIGHUP` or Node-specific IPC messages, not
  `SIGUSR2`.


### `meteor` command-line tool

* Enable tab-completion of global variables in `meteor shell`.  [#3227](https://github.com/meteor/meteor/issues/3227)

* Improve the stability of `meteor shell`.  [#3437](https://github.com/meteor/meteor/issues/3437) [#3595](https://github.com/meteor/meteor/issues/3595) [#3591](https://github.com/meteor/meteor/issues/3591)

* `meteor login --email` no longer takes an ignored argument.  [#3532](https://github.com/meteor/meteor/issues/3532)

* Fix regression in 1.0.2 where `meteor run --settings s` would ignore errors
  reading or parsing the settings file.  [#3757](https://github.com/meteor/meteor/issues/3757)

* Fix crash in `meteor publish` in some cases when the package is inside an
  app. [#3676](https://github.com/meteor/meteor/issues/3676)

* Fix crashes in `meteor search --show-all` and `meteor search --maintainer`.
  \#3636

* Kill PhantomJS processes after `meteor --test`, and only run the app
  once. [#3205](https://github.com/meteor/meteor/issues/3205) [#3793](https://github.com/meteor/meteor/issues/3793)

* Give a better error when Mongo fails to start up due to a full disk.  [#2378](https://github.com/meteor/meteor/issues/2378)

* After killing existing `mongod` servers, also clear the `mongod.lock` file.

* Stricter validation for package names: they cannot begin with a hyphen, end
  with a dot, contain two consecutive dots, or start or end with a colon.  (No
  packages on Atmosphere fail this validation.)  Additionally, `meteor create
  --package` applies the same validation as `meteor publish` and disallows
  packages with multiple colons.  (Packages with multiple colons like
  `local-test:iron:router` are used internally by `meteor test-packages` so that
  is not a strict validation rule.)

* `meteor create --package` now no longer creates a directory with the full
  name of the package, since Windows file systems cannot have colon characters
  in file paths. Instead, the command now creates a directory named the same
  as the second part of the package name after the colon (without the username
  prefix).


### Meteor Mobile

* Upgrade the Cordova CLI dependency from 3.5.1 to 4.2.0. See the release notes
  for the 4.x series of the Cordova CLI [on Apache
  Cordova](http://cordova.apache.org/announcements/2014/10/16/cordova-4.html).

* Related to the recently discovered [attack
  vectors](http://cordova.apache.org/announcements/2014/08/04/android-351.html)
  in Android Cordova apps, Meteor Cordova apps no longer allow access to all
  domains by default. If your app access external resources over XHR, you need
  to add them to the whitelist of allowed domains with the newly added
  [`App.accessRule`
  method](https://docs.meteor.com/#/full/App-accessRule) in your
  `mobile-config.js` file.

* Upgrade Cordova Plugins dependencies in Meteor Core packages:
  - `org.apache.cordova.file`: from 1.3.0 to 1.3.3
  - `org.apache.cordova.file-transfer`: from 0.4.4 to 0.5.0
  - `org.apache.cordova.splashscreen`: from 0.3.3 to 1.0.0
  - `org.apache.cordova.console`: from 0.2.10 to 0.2.13
  - `org.apache.cordova.device`: from 0.2.11 to 0.3.0
  - `org.apache.cordova.statusbar`: from 0.1.7 to 0.1.10
  - `org.apache.cordova.inappbrowser`: from 0.5.1 to 0.6.0
  - `org.apache.cordova.inappbrowser`: from 0.5.1 to 0.6.0

* Use the newer `ios-sim` binary, compiled with Xcode 6 on OS X Mavericks.


### Tracker

* Use `Session.set({k1: v1, k2: v2})` to set multiple values at once.


### Utilities

* Provide direct access to all options supported by the `request` npm module via
  the new server-only `npmRequestOptions` option to `HTTP.call`.  [#1703](https://github.com/meteor/meteor/issues/1703)


### Other bug fixes and improvements

* Many internal refactorings towards supporting Meteor on Windows are in this
  release.

* Remove some packages used internally to support legacy MDG systems
  (`application-configuration`, `ctl`, `ctl-helper`, `follower-livedata`,
  `dev-bundle-fetcher`, and `star-translate`).

* Provide direct access to some npm modules used by core packages on the
  `NpmModules` field of `WebAppInternals`, `MongoInternals`, and
  `HTTPInternals`.

* Upgraded dependencies:

  - node: 0.10.36 (from 0.10.33)
  - Fibers: 1.0.5 (from 1.0.1)
  - MongoDB: 2.6.7 (from 2.4.12)
  - openssl in mongo: 1.0.2 (from 1.0.1j)
  - MongoDB driver: 1.4.32 (from 1.4.1)
  - bson: 0.2.18 (from 0.2.7)
  - request: 2.53.0 (from 2.47.0)


Patches contributed by GitHub users 0a-, awatson1978, awwx, bwhitty,
christianbundy, d4nyll, dandv, DanielDent, DenisGorbachev, fay-jai, gsuess,
hwillson, jakozaur, meonkeys, mitar, netanelgilad, queso, rbabayoff, RobertLowe,
romanzolotarev, Siilwyn, and tmeasday.


## v.1.0.3.2, 2015-02-25

* Fix regression in 1.0.3 where the `meteor` tool could crash when downloading
  the second build of a given package version; for example, when running `meteor
  deploy` on an OSX or 32-bit Linux system for an app containing a binary
  package.  [#3761](https://github.com/meteor/meteor/issues/3761)


## v.1.0.3.1, 2015-01-20

* Rewrite `meteor show` and `meteor search` to show package information for
  local packages and to show if the package is installed for non-local
  packages. Introduce the `--show-all` flag, and deprecate the
  `--show-unmigrated` and `--show-old flags`.  Introduce the `--ejson` flag to
  output an EJSON object.

* Support README.md files in`meteor publish`. Take in the documentation file in
  `package.js` (set to `README.md` by default) and upload it to the server at
  publication time. Excerpt the first non-header Markdown section for use in
  `meteor show`.

* Support updates of package version metadata after that version has been
  published by running `meteor publish --update` from the package directory.

* Add `meteor test-packages --velocity` (similar to `meteor run --test`).  [#3330](https://github.com/meteor/meteor/issues/3330)

* Fix `meteor update <packageName>` to update `<packageName>` even if it's an
  indirect dependency of your app.  [#3282](https://github.com/meteor/meteor/issues/3282)

* Fix stack trace when a browser tries to use the server like a proxy.  [#1212](https://github.com/meteor/meteor/issues/1212)

* Fix inaccurate session statistics and possible multiple invocation of
  Connection.onClose callbacks.

* Switch CLI tool filesystem calls from synchronous to yielding (pro: more
  concurrency, more responsive to signals; con: could introduce concurrency
  bugs)

* Don't apply CDN prefix on Cordova. [#3278](https://github.com/meteor/meteor/issues/3278) [#3311](https://github.com/meteor/meteor/issues/3311)

* Don't try to refresh client app in the runner unless the app actually has the
  autoupdate package. [#3365](https://github.com/meteor/meteor/issues/3365)

* Fix custom release banner logic. [#3353](https://github.com/meteor/meteor/issues/3353)

* Apply HTTP followRedirects option to non-GET requests.  [#2808](https://github.com/meteor/meteor/issues/2808)

* Clean up temporary directories used by package downloads sooner.  [#3324](https://github.com/meteor/meteor/issues/3324)

* If the tool knows about the requested release but doesn't know about the build
  of its tool for the platform, refresh the catalog rather than failing
  immediately.  [#3317](https://github.com/meteor/meteor/issues/3317)

* Fix `meteor --get-ready` to not add packages to your app.

* Fix some corner cases in cleaning up app processes in the runner. Drop
  undocumented `--keepalive` support. [#3315](https://github.com/meteor/meteor/issues/3315)

* Fix CSS autoupdate when `$ROOT_URL` has a non-trivial path.  [#3111](https://github.com/meteor/meteor/issues/3111)

* Save Google OAuth idToken to the User service info object.

* Add git info to `meteor --version`.

* Correctly catch a case of illegal `Tracker.flush` during `Tracker.autorun`.  [#3037](https://github.com/meteor/meteor/issues/3037)

* Upgraded dependencies:

  - jquery: 1.11.2 (from 1.11.0)

Patches by GitHub users DanielDent, DanielDornhardt, PooMaster, Primigenus,
Tarang, TomFreudenberg, adnissen, dandv, fay-jai, knownasilya, mquandalle,
ogourment, restebanez, rissem, smallhelm and tmeasday.

## v1.0.2.1, 2014-12-22

* Fix crash in file change watcher.  [#3336](https://github.com/meteor/meteor/issues/3336)

* Allow `meteor test-packages packages/*` even if not all package directories
  have tests.  [#3334](https://github.com/meteor/meteor/issues/3334)

* Fix typo in `meteor shell` output. [#3326](https://github.com/meteor/meteor/issues/3326)


## v1.0.2, 2014-12-19

### Improvements to the `meteor` command-line tool

* A new command called `meteor shell` attaches an interactive terminal to
  an already-running server process, enabling inspection and execution of
  server-side data and code, with dynamic tab completion of variable names
  and properties. To see `meteor shell` in action, type `meteor run` in an
  app directory, then (in another terminal) type `meteor shell` in the
  same app directory. You do not have to wait for the app to start before
  typing `meteor shell`, as it will automatically connect when the server
  is ready. Note that `meteor shell` currently works for local development
  only, and is not yet supported for apps running on remote hosts.

* We've done a major internal overhaul of the `meteor` command-line tool with an
  eye to correctness, maintainability, and performance.  Some details include:
  * Refresh the package catalog for build commands only when an error
    occurs that could be fixed by a refresh, not for every build command.
  * Never run the constraint solver to select package versions more than once
    per build.
  * Built packages ("isopacks") are now cached inside individual app directories
    instead of inside their source directories.
  * `meteor run` starts Mongo in parallel with building the application.
  * The constraint solver no longer leaves a `versions.json` file in your
    packages source directories; when publishing a package that is not inside an
    app, it will leave a `.versions` file (with the same format as
    `.meteor/versions`) which you should check into source control.
  * The constraint solver's model has been simplified so that plugins must use
    the same version of packages as their surrounding package when built from
    local source.

* Using `meteor debug` no longer requires manually continuing the debugger when
  your app restarts, and it no longer overwrites the symbol `_` inside your app.

* Output from the command-line tool is now word-wrapped to the width of your
  terminal.

* Remove support for the undocumented earliestCompatibleVersion feature of the
  package system.

* Reduce CPU usage and disk I/O bandwidth by using kernel file-system change
  notification events where possible. On file systems that do not support these
  events (NFS, Vagrant Virtualbox shared folders, etc), file changes will only
  be detected every 5 seconds; to detect changes more often in these cases (but
  use more CPU), set the `METEOR_WATCH_FORCE_POLLING` environment
  variable. [#2135](https://github.com/meteor/meteor/issues/2135)

* Reduce CPU usage by fixing a check for a parent process in `meteor
  run` that was happening constantly instead of every few seconds. [#3252](https://github.com/meteor/meteor/issues/3252)

* Fix crash when two plugins defined source handlers for the same
  extension. [#3015](https://github.com/meteor/meteor/issues/3015) [#3180](https://github.com/meteor/meteor/issues/3180)

* Fix bug (introduced in 0.9.3) where the warning about using experimental
  versions of packages was printed too often.

* Fix bug (introduced in 1.0) where `meteor update --patch` crashed.

* Fix bug (introduced in 0.9.4) where banners about new releases could be
  printed too many times.

* Fix crash when a package version contained a dot-separated pre-release part
  with both digits and non-digits. [#3147](https://github.com/meteor/meteor/issues/3147)

* Corporate HTTP proxy support is now implemented using our websocket library's
  new built-in implementation instead of a custom implementation. [#2515](https://github.com/meteor/meteor/issues/2515)

### Blaze

* Add default behavior for `Template.parentData` with no arguments. This
  selects the first parent. [#2861](https://github.com/meteor/meteor/issues/2861)

* Fix `Blaze.remove` on a template's view to correctly remove the DOM
  elements when the template was inserted using
  `Blaze.renderWithData`. [#3130](https://github.com/meteor/meteor/issues/3130)

* Allow curly braces to be escaped in Spacebars. Use the special
  sequences `{{|` and `{{{|` to insert a literal `{{` or `{{{`.

### Meteor Accounts

* Allow integration with OAuth1 servers that require additional query
  parameters to be passed with the access token. [#2894](https://github.com/meteor/meteor/issues/2894)

* Expire a user's password reset and login tokens in all circumstances when
  their password is changed.

### Other bug fixes and improvements

* Some packages are no longer released as part of the core release process:
  amplify, backbone, bootstrap, d3, jquery-history, and jquery-layout. This
  means that new versions of these packages can be published outside of the full
  Meteor release cycle.

* Require plain objects as the update parameter when doing replacements
  in server-side collections.

* Fix audit-argument-checks spurious failure when an argument is NaN. [#2914](https://github.com/meteor/meteor/issues/2914)

### Upgraded dependencies

  - node: 0.10.33 (from 0.10.29)
  - source-map-support: 0.2.8 (from 0.2.5)
  - semver: 4.1.0 (from 2.2.1)
  - request: 2.47.0 (from 2.33.0)
  - tar: 1.0.2 (from 1.0.1)
  - source-map: 0.1.40 (from 0.1.32)
  - sqlite3: 3.0.2 (from 3.0.0)
  - phantomjs npm module: 1.9.12 (from 1.8.1-1)
  - http-proxy: 1.6.0 (from a fork of 1.0.2)
  - esprima: 1.2.2 (from an unreleased 1.1-era commit)
  - escope: 1.0.1 (from 1.0.0)
  - openssl in mongo: 1.0.1j (from 1.0.1g)
  - faye-websocket: 0.8.1 (from using websocket-driver instead)
  - MongoDB: 2.4.12 (from 2.4.9)


Patches by GitHub users andylash, anstarovoyt, benweissmann, chrisbridgett,
colllin, dandv, ecwyne, graemian, JamesLefrere, kevinchiu, LyuGGang, matteodem,
mitar, mquandalle, musically-ut, ograycode, pcjpcj2, physiocoder, rgoomar,
timhaines, trusktr, Urigo, and zol.


## v1.0.1, 2014-12-09

* Fix a security issue in allow/deny rules that could result in data
  loss. If your app uses allow/deny rules, or uses packages that use
  allow/deny rules, we recommend that you update immediately.


## v1.0, 2014-10-28

### New Features

* Add the `meteor admin get-machine` command to make it easier to
  publish packages with binary dependencies for all
  architectures. `meteor publish` no longer publishes builds
  automatically if your package has binary NPM dependencies.

* New `localmarket` example, highlighting Meteor's support for mobile
  app development.

* Restyle the `leaderboard` example, and optimize it for both desktop
  and mobile.

### Performance

* Reduce unnecessary syncs with the package server, which speeds up
  startup times for many commands.

* Speed up `meteor deploy` by not bundling unnecessary files and
  programs.

* To make Meteor easier to use on slow or unreliable network
  connections, increase timeouts for DDP connections that the Meteor
  tool uses to communicate with the package server. [#2777](https://github.com/meteor/meteor/issues/2777), [#2789](https://github.com/meteor/meteor/issues/2789).

### Mobile App Support

* Implemented reasonable default behavior for launch screens on mobile
  apps.

* Don't build for Android when only the iOS build is required, and
  vice versa.

* Fix bug that could cause mobile apps to stop being able to receive hot
  code push updates.

* Fix bug where Cordova clients connected to http://example.com instead
  of https://example.com when https:// was specified in the
  --mobile-server option. [#2880](https://github.com/meteor/meteor/issues/2880)

* Fix stack traces when attempting to build or run iOS apps on Linux.

* Print a warning when building an app with mobile platforms and
  outputting the build into the source tree. Outputting a build into the
  source tree can cause subsequent builds to fail because they will
  treat the build output as source files.

* Exit from `meteor run` when new Cordova plugins or platforms are
  added, since we don't support hot code push for new plugins or
  platforms.

* Fix quoting of arguments to Cordova plugins.

* The `accounts-twitter` package now works in Cordova apps in local
  development. For workarounds for other login providers in local
  development mode, see
  https://github.com/meteor/meteor/wiki/OAuth-for-mobile-Meteor-clients.

### Packaging

* `meteor publish-for-arch` can publish packages built with different Meteor
  releases.

* Fix default `api.versionsFrom` field in packages created with `meteor
  create --package`.

* Fix bug where changes in an app's .meteor/versions file would not
  cause the app to be rebuilt.

### Other bug fixes and improvements

* Use TLSv1 in the `spiderable` package, for compatibility with servers
  that have disabled SSLv3 in response to the POODLE bug.

* Work around the `meteor run` proxy occasionally running out of sockets.

* Fix bug with regular expressions in minimongo. [#2817](https://github.com/meteor/meteor/issues/2817)

* Add READMEs for several core packages.

* Include protocols in URLs printed by `meteor deploy`.

* Improve error message for limited ordered observe. [#1643](https://github.com/meteor/meteor/issues/1643)

* Fix missing dependency on `random` in the `autoupdate` package. [#2892](https://github.com/meteor/meteor/issues/2892)

* Fix bug where all CSS would be removed from connected clients if a
  CSS-only change is made between local development server restarts or
  when deploying with `meteor deploy`.

* Increase height of the Google OAuth popup to the Google-recommended
  value.

* Fix the layout of the OAuth configuration dialog when used with
  Bootstrap.

* Allow build plugins to override the 'bare' option on added source
  files. [#2834](https://github.com/meteor/meteor/issues/2834)

Patches by GitHub users DenisGorbachev, ecwyne, mitar, mquandalle,
Primigenus, svda, yauh, and zol.


## v0.9.4.1, 2014-12-09 (backport)

* Fix a security issue in allow/deny rules that could result in data
  loss. If your app uses allow/deny rules, or uses packages that use
  allow/deny rules, we recommend that you update immediately.
  Backport from 1.0.1.


## v0.9.4, 2014-10-13

### New Features

* The new `meteor debug` command and `--debug-port` command line option
  to `meteor run` allow you to easily use node-inspector to debug your
  server-side code. Add a `debugger` statement to your code to create a
  breakpoint.

* Add new a `meteor run --test` command that runs
  [Velocity](https://github.com/meteor-velocity/velocity) tests in your
  app .

* Add new callbacks `Accounts.onResetPasswordLink`,
  `Accounts.onEnrollmentLink`, and `Accounts.onEmailVerificationLink`
  that make it easier to build custom user interfaces on top of the
  accounts system. These callbacks should be registered before
  `Meteor.startup` fires, and will be called if the URL matches a link
  in an email sent by `Accounts.resetPassword`, etc. See
  https://docs.meteor.com/#Accounts-onResetPasswordLink.

* A new configuration file for mobile apps,
  `<APP>/mobile-config.js`. This allows you to set app metadata, icons,
  splash screens, preferences, and PhoneGap/Cordova plugin settings
  without needing a `cordova_build_override` directory. See
  https://docs.meteor.com/#mobileconfigjs.


### API Changes

* Rename `{{> UI.dynamic}}` to `{{> Template.dynamic}}`, and likewise
  with `UI.contentBlock` and `UI.elseBlock`. The UI namespace is no
  longer used anywhere except for backwards compatibility.

* Deprecate the `Template.someTemplate.myHelper = ...` syntax in favor
  of `Template.someTemplate.helpers(...)`.  Using the older syntax still
  works, but prints a deprecation warning to the console.

* `Package.registerBuildPlugin` its associated functions have been added
  to the public API, cleaned up, and documented. The new function is
  identical to the earlier _transitional_registerBuildPlugin except for
  minor backwards-compatible API changes. See
  https://docs.meteor.com/#Package-registerBuildPlugin

* Rename the `showdown` package to `markdown`.

* Deprecate the `amplify`, `backbone`, `bootstrap`, and `d3` integration
  packages in favor of community alternatives.  These packages will no
  longer be maintained by MDG.


### Tool Changes

* Improved output from `meteor build` to make it easier to publish
  mobile apps to the App Store and Play Store. See the wiki pages for
  instructions on how to publish your
  [iOS](https://github.com/meteor/meteor/wiki/How-to-submit-your-iOS-app-to-App-Store)
  and
  [Android](https://github.com/meteor/meteor/wiki/How-to-submit-your-Android-app-to-Play-Store)
  apps.

* Packages can now be marked as debug-mode only by adding `debugOnly:
  true` to `Package.describe`. Debug-only packages are not included in
  the app when it is bundled for production (`meteor build` or `meteor
  run --production`). This allows package authors to build packages
  specifically for testing and debugging without increasing the size of
  the resulting app bundle or causing apps to ship with debug
  functionality built in.

* Rework the process for installing mobile development SDKs. There is
  now a `meteor install-sdk` command that automatically install what
  software it can and points to documentation for the parts that
  require manual installation.

* The `.meteor/cordova-platforms` file has been renamed to
  `.meteor/platforms` and now includes the default `server` and
  `browser` platforms. The default platforms can't currently be removed
  from a project, though this will be possible in the future. The old
  file will be automatically migrated to the new one when the app is run
  with Meteor 0.9.4 or above.

* The `unipackage.json` file inside downloaded packages has been renamed
  to `isopack.json` and has an improved forwards-compatible format. To
  maintain backwards compatibility with previous releases, packages will
  be built with both files.

* The local package metadata cache now uses SQLite, which is much faster
  than the previous implementation. This improves `meteor` command line
  tool startup time.

* The constraint solver used by the client to find compatible versions
  of packages is now much faster.

* The `--port` option to `meteor run` now requires a numeric port
  (e.g. `meteor run --port example.com` is no longer valid).

* The `--mobile-port` option `meteor run` has been reworked. The option
  is now `--mobile-server` in `meteor run` and `--server` in `meteor
  build`. `--server` is required for `meteor build` in apps with mobile
  platforms installed. `--mobile-server` defaults to an automatically
  detected IP address on port 3000, and `--server` requires a hostname
  but defaults to port 80 if a port is not specified.

* Operations that take longer than a few seconds (e.g. downloading
  packages, installing the Android SDK, etc) now show a progress bar.

* Complete support for using an HTTP proxy in the `meteor` command line
  tool. Now all DDP connections can work through a proxy.  Use the standard
  `http_proxy` environment variable to specify your proxy endpoint.  [#2515](https://github.com/meteor/meteor/issues/2515)


### Bug Fixes

* Fix behavior of ROOT_URL with path ending in `/`.

* Fix source maps when using a ROOT_URL with a path. [#2627](https://github.com/meteor/meteor/issues/2627)

* Change the mechanism that the Meteor tool uses to clean up app server
  processes. The new mechanism is more resilient to slow app bundles and
  other CPU-intensive tasks. [#2536](https://github.com/meteor/meteor/issues/2536), [#2588](https://github.com/meteor/meteor/issues/2588).


Patches by GitHub users cryptoquick, Gaelan, jperl, meonkeys, mitar,
mquandalle, prapicault, pscanf, richguan, rick-golden-healthagen,
rissem, rosh93, rzymek, and timoabend


## v0.9.3.1, 2014-09-30

* Don't crash when failing to contact the package server. [#2713](https://github.com/meteor/meteor/issues/2713)

* Allow more than one dash in package versions. [#2715](https://github.com/meteor/meteor/issues/2715)


## v0.9.3, 2014-09-25

### More Package Version Number Flexibility

* Packages now support relying on multiple major versions of their
  dependencies (eg `blaze@1.0.0 || 2.0.0`). Additionally, you can now
  call `api.versionsFrom(<release>)` multiple times, or with an array
  (eg `api.versionsFrom([<release1>, <release2>])`. Meteor will
  interpret this to mean that the package will work with packages from
  all the listed releases.

* Support for "wrapped package" version numbers. There is now a `_` field
  in version numbers. The `_` field must be an integer, and versions with
  the `_` are sorted after versions without. This allows using the
  upstream version number as the Meteor package version number and being
  able to publish multiple version of the Meteor package (e.g.
  `jquery@1.11.1_2`).

Note: packages using the `||` operator or the `_` symbol in their
versions or dependencies will be invisible to pre-0.9.3 users. Meteor
versions 0.9.2 and before do not understand the new version formats and
will not be able to use versions of packages that use the new features.


### Other Command-line Tool Improvements

* More detailed constraint solver output. Meteor now tells you which
  constraints prevent upgrading or adding new packages. This will make
  it much easier to update your app to new versions.

* Better handling of pre-release versions (e.g. versions with
  `-`). Pre-release packages will now be included in an app if and only
  if there is no way to meet the app's constraints without using a
  pre-release package.

* Add `meteor admin set-unmigrated` to allow maintainers to hide
  pre-0.9.0 packages in `meteor search` and `meteor show`. This will not
  stop users from continuing to use the package, but it helps prevent
  new users from finding old non-functional packages.

* Progress bars for time-intensive operations, like downloading large
  packages.


### Other Changes

* Offically support `Meteor.wrapAsync` (renamed from
  `Meteor._wrapAsync`). Additionally, `Meteor.wrapAsync` now lets you
  pass an object to bind as `this` in the wrapped call. See
  https://docs.meteor.com/#meteor_wrapasync.

* The `reactive-dict` package now allows an optional name argument to
  enable data persistence during hot code push.


Patches by GitHub users evliu, meonkeys, mitar, mizzao, mquandalle,
prapicault, waitingkuo, wulfmeister.



## v0.9.2.2, 2014-09-17

* Fix regression in 0.9.2 that prevented some users from accessing the
  Meteor development server in their browser. Specifically, 0.9.2
  unintentionally changed the development mode server's default bind
  host to localhost instead of 0.0.0.0. [#2596](https://github.com/meteor/meteor/issues/2596)


## v0.9.2.1, 2014-09-15

* Fix versions of packages that were published with `-cordova` versions
  in 0.9.2 (appcache, fastclick, htmljs, logging, mobile-status-bar,
  routepolicy, webapp-hashing).


## v0.9.2, 2014-09-15

This release contains our first support for building mobile apps in
Meteor, for both iOS and Android. This support comes via an
integration with Apache's Cordova/PhoneGap project.

  * You can use Cordova/PhoneGap packages in your application or inside
    a Meteor package to access a device's native functions directly from
    JavaScript code.
  * The `meteor add-platform` and `meteor run` commands now let you
    launch the app in the iOS or Android simulator or run it on an
    attached hardware device.
  * This release extends hot code push to support live updates into
    installed native apps.
  * The `meteor bundle` command has been renamed to `meteor build` and
    now outputs build projects for the mobile version of the targeted
    app.
  * See
    https://github.com/meteor/meteor/wiki/Meteor-Cordova-Phonegap-integration
    for more information about how to get started building mobile apps
    with Meteor.

* Better mobile support for OAuth login: you can now use a
  redirect-based flow inside UIWebViews, and the existing popup-based
  flow has been adapted to work in Cordova/PhoneGap apps.

#### Bug fixes and minor improvements

* Fix sorting on non-trivial keys in Minimongo. [#2439](https://github.com/meteor/meteor/issues/2439)

* Bug fixes and performance improvements for the package system's
  constraint solver.

* Improved error reporting for misbehaving oplog observe driver. [#2033](https://github.com/meteor/meteor/issues/2033) [#2244](https://github.com/meteor/meteor/issues/2244)

* Drop deprecated source map linking format used for older versions of
  Firefox.  [#2385](https://github.com/meteor/meteor/issues/2385)

* Allow Meteor tool to run from a symlink. [#2462](https://github.com/meteor/meteor/issues/2462)

* Assets added via a plugin are no longer considered source files. [#2488](https://github.com/meteor/meteor/issues/2488)

* Remove support for long deprecated `SERVER_ID` environment
  variable. Use `AUTOUPDATE_VERSION` instead.

* Fix bug in reload-safetybelt package that resulted in reload loops in
  Chrome with cookies disabled.

* Change the paths for static assets served from packages. The `:`
  character is replaced with the `_` character in package names so as to
  allow serving on mobile devices and ease operation on Windows. For
  example, assets from the `abc:bootstrap` package are now served at
  `/packages/abc_bootstrap` instead of `/packages/abc:bootstrap`.

* Also change the paths within a bundled Meteor app to allow for
  different client architectures (eg mobile). For example,
  `bundle/programs/client` is now `bundle/programs/web.browser`.


Patches by GitHub users awwx, mizzao, and mquandalle.



## v0.9.1.1, 2014-09-06

* Fix backwards compatibility for packages that had weak dependencies
  on packages renamed in 0.9.1 (`ui`, `deps`, `livedata`). [#2521](https://github.com/meteor/meteor/issues/2521)

* Fix error when using the `reactive-dict` package without the `mongo`
  package.


## v0.9.1, 2014-09-04

#### Organizations in Meteor developer accounts

Meteor 0.9.1 ships with organizations support in Meteor developer
accounts. Organizations are teams of users that make it easy to
collaborate on apps and packages.

Create an organization at
https://www.meteor.com/account-settings/organizations. Run the `meteor
authorized` command in your terminal to give an organization
permissions to your apps. To add an organization as a maintainer of
your packages, use the `meteor admin maintainers` command. You can
also publish packages with an organization's name in the package name
prefix instead of your own username.


#### One backwards incompatible change for templates

* Templates can no longer be named "body" or "instance".

#### Backwards compatible Blaze API changes

* New public and documented APIs:
  * `Blaze.toHTMLWithData()`
  * `Template.currentData()`
  * `Blaze.getView()`
  * `Template.parentData()` (previously `UI._parentData()`)
  * `Template.instance()` (previously `UI._templateInstance()`)
  * `Template.body` (previously `UI.body`)
  * `new Template` (previously `Template.__create__`)
  * `Blaze.getData()` (previously `UI.getElementData`, or `Blaze.getCurrentData` with no arguments)

* Deprecate the `ui` package. Instead, use the `blaze` package. The
  `UI` and `Blaze` symbols are now the same.

* Deprecate `UI.insert`. `UI.render` and `UI.renderWithData` now
  render a template and place it in the DOM.

* Add an underscore to some undocumented Blaze APIs to make them
  internal. Notably: `Blaze._materializeView`, `Blaze._createView`,
  `Blaze._toText`, `Blaze._destroyView`, `Blaze._destroyNode`,
  `Blaze._withCurrentView`, `Blaze._DOMBackend`,
  `Blaze._TemplateWith`

* Document Views. Views are the machinery powering DOM updates in
  Blaze.

* Expose `view` property on template instances.

#### Backwards compatible renames

* Package renames
  * `livedata` -> `ddp`
  * `mongo-livedata` -> `mongo`
  * `standard-app-packages` -> `meteor-platform`
* Symbol renames
  * `Meteor.Collection` -> `Mongo.Collection`
  * `Meteor.Collection.Cursor` -> `Mongo.Cursor`
  * `Meteor.Collection.ObjectID` -> `Mongo.ObjectID`
  * `Deps` -> `Tracker`

#### Other

* Add `reactive-var` package. Lets you define a single reactive
  variable, like a single key in `Session`.

* Don't throw an exception in Chrome when cookies and local storage
  are blocked.

* Bump DDP version to "1". Clients connecting with version "pre1" or
  "pre2" should still work.

* Allow query parameters in OAuth1 URLs. [#2404](https://github.com/meteor/meteor/issues/2404)

* Fix `meteor list` if not all packages on server. Fixes [#2468](https://github.com/meteor/meteor/issues/2468)

Patch by GitHub user mitar.


## v0.9.0.1, 2014-08-27

* Fix issues preventing hot code reload from automatically reloading webapps in
  two cases: when the old app was a pre-0.9.0 app, and when the app used
  appcache. (In both cases, an explicit reload still worked.)

* Fix publishing packages containing a plugin with platform-specific code but
  no platform-specific code in the main package.

* Fix `meteor add package@version` when the package was already added with a
  different version constraint.

* Improve treatment of pre-release packages (packages with a dash in their
  version). Guarantee that they will not be chosen by the constraint solver
  unless explicitly requested.  `meteor list` won't suggest that you update to
  them.

* Fix slow spiderable executions.

* Fix dev-mode client-only restart when client files changed very soon after
  server restart.

* Fix stack trace on `meteor add` constraint solver failure.

* Fix "access-denied" stack trace when publishing packages.


## v0.9.0, 2014-08-26

Meteor 0.9.0 introduces the Meteor Package Server. Incorporating lessons from
our community's Meteorite tool, Meteor 0.9.0 allows users to develop and publish
Meteor packages to a central repository. The `meteor publish` command is used to
publish packages. Non-core packages can now be added with `meteor add`, and you
can specify version constraints on the packages you use. Binary packages can be
published for additional architectures with `meteor publish-for-arch`, which
allows cross-platform deploys and bundling.  You can search for packages with
`meteor search` and display information on them with `meteor show`, or you can
use the Atmosphere web interface developed by Percolate Studio at
https://atmospherejs.com/

See https://docs.meteor.com/#writingpackages and
https://docs.meteor.com/#packagejs for more details.

Other packaging-related changes:

* `meteor list` now lists the packages your app is using, which was formerly the
  behavior of `meteor list --using`. To search for packages you are not
  currently using, use `meteor search`.  The concept of an "internal" package
  (which did not show up in `meteor list`) no longer exists.

* To prepare a bundle created with `meteor bundle` for execution on a
  server, you now run `npm install` with no arguments instead of having
  to specify a few specific npm modules and their versions
  explicitly. See the README in the generated bundle for more details.

* All `under_score`-style `package.js` APIs (`Package.on_use`, `api.add_files`,
  etc) have been replaced with `camelCase` names (`Package.onUse`,
  `api.addFiles`, etc).  The old names continue to work for now.

* There's a new `archMatching` option to `Plugin.registerSourceHandler`, which
  should be used by any plugin whose output is only for the client or only for
  the server (eg, CSS and HTML templating packages); this allows Meteor to avoid
  restarting the server when files processed by these plugins change.

Other changes:

* When running your app with the local development server, changes that only
  affect the client no longer require restarting the server.  Changes that only
  affect CSS no longer require the browser to refresh the page, both in local
  development and in some production environments.  [#490](https://github.com/meteor/meteor/issues/490)

* When a call to `match` fails in a method or subscription, log the
  failure on the server. (This matches the behavior described in our docs)

* The `appcache` package now defaults to functioning on all browsers
  that support the AppCache API, rather than a whitelist of browsers.
  The main effect of this change is that `appcache` is now enabled by
  default on Firefox, because Firefox no longer makes a confusing
  popup. You can still disable individual browsers with
  `AppCache.config`.  [#2241](https://github.com/meteor/meteor/issues/2241)

* The `forceApprovalPrompt` option can now be specified in `Accounts.ui.config`
  in addition to `Meteor.loginWithGoogle`.  [#2149](https://github.com/meteor/meteor/issues/2149)

* Don't leak websocket clients in server-to-server DDP in some cases (and fix
  "Got open from inactive client"
  error). https://github.com/faye/websocket-driver-node/pull/8

* Updated OAuth url for login with Meetup.

* Allow minimongo `changed` callbacks to mutate their `oldDocument`
  argument. [#2231](https://github.com/meteor/meteor/issues/2231)

* Fix upsert called from client with no callback.  [#2413](https://github.com/meteor/meteor/issues/2413)

* Avoid a few harmless exceptions in OplogObserveDriver.

* Refactor `observe-sequence` package.

* Fix `spiderable` race condition.

* Re-apply our fix of NPM bug https://github.com/npm/npm/issues/3265 which got
  accidentally reverted upstream.

* Workaround for a crash in recent Safari
  versions. https://github.com/meteor/meteor/commit/e897539adb

* Upgraded dependencies:
  - less: 1.7.4 (from 1.7.1)
  - tar: 1.0.1 (from 0.1.19)
  - fstream: 1.0.2 (from 0.1.25)

Patches by GitHub users Cangit, dandv, ImtiazMajeed, MaximDubrovin, mitar,
mquandalle, rcy, RichardLitt, thatneat, and twhy.


## v0.8.3.1, 2014-12-09 (backport)

* Fix a security issue in allow/deny rules that could result in data
  loss. If your app uses allow/deny rules, or uses packages that use
  allow/deny rules, we recommend that you update immediately.
  Backport from 1.0.1.


## v0.8.3, 2014-07-29

#### Blaze

* Refactor Blaze to simplify internals while preserving the public
  API. `UI.Component` has been replaced with `Blaze.View.`

* Fix performance issues and memory leaks concerning event handlers.

* Add `UI.remove`, which removes a template after `UI.render`/`UI.insert`.

* Add `this.autorun` to the template instance, which is like `Deps.autorun`
  but is automatically stopped when the template is destroyed.

* Create `<a>` tags as SVG elements when they have `xlink:href`
  attributes. (Previously, `<a>` tags inside SVGs were never created as
  SVG elements.)  [#2178](https://github.com/meteor/meteor/issues/2178)

* Throw an error in `{{foo bar}}` if `foo` is missing or not a function.

* Cursors returned from template helpers for #each should implement
  the `observeChanges` method and don't have to be Minimongo cursors
  (allowing new custom data stores for Blaze like Miniredis).

* Remove warnings when {{#each}} iterates over a list of strings,
  numbers, or other items that contains duplicates.  [#1980](https://github.com/meteor/meteor/issues/1980)

#### Meteor Accounts

* Fix regression in 0.8.2 where an exception would be thrown if
  `Meteor.loginWithPassword` didn't have a callback. Callbacks to
  `Meteor.loginWithPassword` are now optional again.  [#2255](https://github.com/meteor/meteor/issues/2255)

* Fix OAuth popup flow in mobile apps that don't support
  `window.opener`.  [#2302](https://github.com/meteor/meteor/issues/2302)

* Fix "Email already exists" error with MongoDB 2.6.  [#2238](https://github.com/meteor/meteor/issues/2238)


#### mongo-livedata and minimongo

* Fix performance issue where a large batch of oplog updates could block
  the node event loop for long periods.  [#2299](https://github.com/meteor/meteor/issues/2299).

* Fix oplog bug resulting in error message "Buffer inexplicably empty".  [#2274](https://github.com/meteor/meteor/issues/2274)

* Fix regression from 0.8.2 that caused collections to appear empty in
  reactive `findOne()` or `fetch` queries that run before a mutator
  returns.  [#2275](https://github.com/meteor/meteor/issues/2275)


#### Miscellaneous

* Stop including code by default that automatically refreshes the page
  if JavaScript and CSS don't load correctly. While this code is useful
  in some multi-server deployments, it can cause infinite refresh loops
  if there are errors on the page. Add the `reload-safetybelt` package
  to your app if you want to include this code.

* On the server, `Meteor.startup(c)` now calls `c` immediately if the
  server has already started up, matching the client behavior.  [#2239](https://github.com/meteor/meteor/issues/2239)

* Add support for server-side source maps when debugging with
  `node-inspector`.

* Add `WebAppInternals.addStaticJs()` for adding static JavaScript code
  to be served in the app, inline if allowed by `browser-policy`.

* Make the `tinytest/run` method return immediately, so that `wait`
  method calls from client tests don't block on server tests completing.

* Log errors from method invocations on the client if there is no
  callback provided.

* Upgraded dependencies:
  - node: 0.10.29 (from 0.10.28)
  - less: 1.7.1 (from 1.6.1)

Patches contributed by GitHub users Cangit, cmather, duckspeaker, zol.


## v0.8.2, 2014-06-23

#### Meteor Accounts

* Switch `accounts-password` to use bcrypt to store passwords on the
  server. (Previous versions of Meteor used a protocol called SRP.)
  Users will be transparently transitioned when they log in. This
  transition is one-way, so you cannot downgrade a production app once
  you upgrade to 0.8.2. If you are maintaining an authenticating DDP
  client:
     - Clients that use the plaintext password login handler (i.e. call
       the `login` method with argument `{ password: <plaintext
       password> }`) will continue to work, but users will not be
       transitioned from SRP to bcrypt when logging in with this login
       handler.
     - Clients that use SRP will no longer work. These clients should
       instead directly call the `login` method, as in
       `Meteor.loginWithPassword`. The argument to the `login` method
       can be either:
         - `{ password: <plaintext password> }`, or
         - `{ password: { digest: <password hash>, algorithm: "sha-256" } }`,
           where the password hash is the hex-encoded SHA256 hash of the
           plaintext password.

* Show the display name of the currently logged-in user after following
  an email verification link or a password reset link in `accounts-ui`.

* Add a `userEmail` option to `Meteor.loginWithMeteorDeveloperAccount`
  to pre-fill the user's email address in the OAuth popup.

* Ensure that the user object has updated token information before
  it is passed to email template functions. [#2210](https://github.com/meteor/meteor/issues/2210)

* Export the function that serves the HTTP response at the end of an
  OAuth flow as `OAuth._endOfLoginResponse`. This function can be
  overridden to make the OAuth popup flow work in certain mobile
  environments where `window.opener` is not supported.

* Remove support for OAuth redirect URLs with a `redirect` query
  parameter. This OAuth flow was never documented and never fully
  worked.


#### Blaze

* Blaze now tracks individual CSS rules in `style` attributes and won't
  overwrite changes to them made by other JavaScript libraries.

* Add `{{> UI.dynamic}}` to make it easier to dynamically render a
  template with a data context.

* Add `UI._templateInstance()` for accessing the current template
  instance from within a block helper.

* Add `UI._parentData(n)` for accessing parent data contexts from
  within a block helper.

* Add preliminary API for registering hooks to run when Blaze intends to
  insert, move, or remove DOM elements. For example, you can use these
  hooks to animate nodes as they are inserted, moved, or removed. To use
  them, you can set the `_uihooks` property on a container DOM
  element. `_uihooks` is an object that can have any subset of the
  following three properties:

    - `insertElement: function (node, next)`: called when Blaze intends
      to insert the DOM element `node` before the element `next`
    - `moveElement: function (node, next)`: called when Blaze intends to
      move the DOM element `node` before the element `next`
    - `removeElement: function (node)`: called when Blaze intends to
      remove the DOM element `node`

    Note that when you set one of these functions on a container
    element, Blaze will not do the actual operation; it's your
    responsibility to actually insert, move, or remove the node (by
    calling `$(node).remove()`, for example).

* The `findAll` method on template instances now returns a vanilla
  array, not a jQuery object. The `$` method continues to
  return a jQuery object. [#2039](https://github.com/meteor/meteor/issues/2039)

* Fix a Blaze memory leak by cleaning up event handlers when a template
  instance is destroyed. [#1997](https://github.com/meteor/meteor/issues/1997)

* Fix a bug where helpers used by {{#with}} were still re-running when
  their reactive data sources changed after they had been removed from
  the DOM.

* Stop not updating form controls if they're focused. If a field is
  edited by one user while another user is focused on it, it will just
  lose its value but maintain its focus. [#1965](https://github.com/meteor/meteor/issues/1965)

* Add `_nestInCurrentComputation` option to `UI.render`, fixing a bug in
  {{#each}} when an item is added inside a computation that subsequently
  gets invalidated. [#2156](https://github.com/meteor/meteor/issues/2156)

* Fix bug where "=" was not allowed in helper arguments. [#2157](https://github.com/meteor/meteor/issues/2157)

* Fix bug when a template tag immediately follows a Spacebars block
  comment. [#2175](https://github.com/meteor/meteor/issues/2175)


#### Command-line tool

* Add --directory flag to `meteor bundle`. Setting this flag outputs a
  directory rather than a tarball.

* Speed up updates of NPM modules by upgrading Node to include our fix for
  https://github.com/npm/npm/issues/3265 instead of passing `--force` to
  `npm install`.

* Always rebuild on changes to npm-shrinkwrap.json files.  [#1648](https://github.com/meteor/meteor/issues/1648)

* Fix uninformative error message when deploying to long hostnames. [#1208](https://github.com/meteor/meteor/issues/1208)

* Increase a buffer size to avoid failing when running MongoDB due to a
  large number of processes running on the machine, and fix the error
  message when the failure does occur. [#2158](https://github.com/meteor/meteor/issues/2158)

* Clarify a `meteor mongo` error message when using the MONGO_URL
  environment variable. [#1256](https://github.com/meteor/meteor/issues/1256)


#### Testing

* Run server tests from multiple clients serially instead of in
  parallel. This allows testing features that modify global server
  state.  [#2088](https://github.com/meteor/meteor/issues/2088)


#### Security

* Add Content-Type headers on JavaScript and CSS resources.

* Add `X-Content-Type-Options: nosniff` header to
  `browser-policy-content`'s default policy. If you are using
  `browser-policy-content` and you don't want your app to send this
  header, then call `BrowserPolicy.content.allowContentTypeSniffing()`.

* Use `Meteor.absoluteUrl()` to compute the redirect URL in the `force-ssl`
  package (instead of the host header).


#### Miscellaneous

* Allow `check` to work on the server outside of a Fiber. [#2136](https://github.com/meteor/meteor/issues/2136)

* EJSON custom type conversion functions should not be permitted to yield. [#2136](https://github.com/meteor/meteor/issues/2136)

* The legacy polling observe driver handles errors communicating with MongoDB
  better and no longer gets "stuck" in some circumstances.

* Automatically rewind cursors before calls to `fetch`, `forEach`, or `map`. On
  the client, don't cache the return value of `cursor.count()` (consistently
  with the server behavior). `cursor.rewind()` is now a no-op. [#2114](https://github.com/meteor/meteor/issues/2114)

* Remove an obsolete hack in reporting line numbers for LESS errors. [#2216](https://github.com/meteor/meteor/issues/2216)

* Avoid exceptions when accessing localStorage in certain Internet
  Explorer configurations. [#1291](https://github.com/meteor/meteor/issues/1291), [#1688](https://github.com/meteor/meteor/issues/1688).

* Make `handle.ready()` reactively stop, where `handle` is a
  subscription handle.

* Fix an error message from `audit-argument-checks` after login.

* Make the DDP server send an error if the client sends a connect
  message with a missing or malformed `support` field. [#2125](https://github.com/meteor/meteor/issues/2125)

* Fix missing `jquery` dependency in the `amplify` package. [#2113](https://github.com/meteor/meteor/issues/2113)

* Ban inserting EJSON custom types as documents. [#2095](https://github.com/meteor/meteor/issues/2095)

* Fix incorrect URL rewrites in stylesheets. [#2106](https://github.com/meteor/meteor/issues/2106)

* Upgraded dependencies:
  - node: 0.10.28 (from 0.10.26)
  - uglify-js: 2.4.13 (from 2.4.7)
  - sockjs server: 0.3.9 (from 0.3.8)
  - websocket-driver: 0.3.4 (from 0.3.2)
  - stylus: 0.46.3 (from 0.42.3)

Patches contributed by GitHub users awwx, babenzele, Cangit, dandv,
ducdigital, emgee3, felixrabe, FredericoC, jbruni, kentonv, mizzao,
mquandalle, subhog, tbjers, tmeasday.


## v0.8.1.3, 2014-05-22

* Fix a security issue in the `spiderable` package. `spiderable` now
  uses the ROOT_URL environment variable instead of the Host header to
  determine which page to snapshot.

* Fix hardcoded Twitter URL in `oauth1` package. This fixes a regression
  in 0.8.0.1 that broke Atmosphere packages that do OAuth1
  logins. [#2154](https://github.com/meteor/meteor/issues/2154).

* Add `credentialSecret` argument to `Google.retrieveCredential`, which
  was forgotten in a previous release.

* Remove nonexistent `-a` and `-r` aliases for `--add` and `--remove` in
  `meteor help authorized`. [#2155](https://github.com/meteor/meteor/issues/2155)

* Add missing `underscore` dependency in the `oauth-encryption` package. [#2165](https://github.com/meteor/meteor/issues/2165)

* Work around IE8 bug that caused some apps to fail to render when
  minified. [#2037](https://github.com/meteor/meteor/issues/2037).


## v0.8.1.2, 2014-05-12

* Fix memory leak (introduced in 0.8.1) by making sure to unregister
  sessions at the server when they are closed due to heartbeat timeout.

* Add `credentialSecret` argument to `Google.retrieveCredential`,
  `Facebook.retrieveCredential`, etc., which is needed to use them as of
  0.8.1. [#2118](https://github.com/meteor/meteor/issues/2118)

* Fix 0.8.1 regression that broke apps using a `ROOT_URL` with a path
  prefix. [#2109](https://github.com/meteor/meteor/issues/2109)


## v0.8.1.1, 2014-05-01

* Fix 0.8.1 regression preventing clients from specifying `_id` on insert. [#2097](https://github.com/meteor/meteor/issues/2097)

* Fix handling of malformed URLs when merging CSS files. [#2103](https://github.com/meteor/meteor/issues/2103), [#2093](https://github.com/meteor/meteor/issues/2093)

* Loosen the checks on the `options` argument to `Collection.find` to
  allow undefined values.


## v0.8.1, 2014-04-30

#### Meteor Accounts

* Fix a security flaw in OAuth1 and OAuth2 implementations. If you are
  using any OAuth accounts packages (such as `accounts-google` or
  `accounts-twitter`), we recommend that you update immediately and log
  out your users' current sessions with the following MongoDB command:

    $ db.users.update({}, { $set: { 'services.resume.loginTokens': [] } }, { multi: true });

* OAuth redirect URLs are now required to be on the same origin as your app.

* Log out a user's other sessions when they change their password.

* Store pending OAuth login results in the database instead of
  in-memory, so that an OAuth flow succeeds even if different requests
  go to different server processes.

* When validateLoginAttempt callbacks return false, don't override a more
  specific error message.

* Add `Random.secret()` for generating security-critical secrets like
  login tokens.

* `Meteor.logoutOtherClients` now calls the user callback when other
  login tokens have actually been removed from the database, not when
  they have been marked for eventual removal.  [#1915](https://github.com/meteor/meteor/issues/1915)

* Rename `Oauth` to `OAuth`.  `Oauth` is now an alias for backwards
  compatibility.

* Add `oauth-encryption` package for encrypting sensitive account
  credentials in the database.

* A validate login hook can now override the exception thrown from
  `beginPasswordExchange` like it can for other login methods.

* Remove an expensive observe over all users in the `accounts-base`
  package.


#### Blaze

* Disallow `javascript:` URLs in URL attribute values by default, to
  help prevent cross-site scripting bugs. Call
  `UI._allowJavascriptUrls()` to allow them.

* Fix `UI.toHTML` on templates containing `{{#with}}`.

* Fix `{{#with}}` over a data context that is mutated.  [#2046](https://github.com/meteor/meteor/issues/2046)

* Clean up autoruns when calling `UI.toHTML`.

* Properly clean up event listeners when removing templates.

* Add support for `{{!-- block comments --}}` in Spacebars. Block comments may
  contain `}}`, so they are more useful than `{{! normal comments}}` for
  commenting out sections of Spacebars templates.

* Don't dynamically insert `<tbody>` tags in reactive tables

* When handling a custom jQuery event, additional arguments are
  no longer lost -- they now come after the template instance
  argument.  [#1988](https://github.com/meteor/meteor/issues/1988)


#### DDP and MongoDB

* Extend latency compensation to support an arbitrary sequence of
  inserts in methods.  Previously, documents created inside a method
  stub on the client would eventually be replaced by new documents
  from the server, causing the screen to flicker.  Calling `insert`
  inside a method body now generates the same ID on the client (inside
  the method stub) and on the server.  A sequence of inserts also
  generates the same sequence of IDs.  Code that wants a random stream
  that is consistent between method stub and real method execution can
  get one with `DDP.randomStream`.
  https://trello.com/c/moiiS2rP/57-pattern-for-creating-multiple-database-records-from-a-method

* The document passed to the `insert` callback of `allow` and `deny` now only
  has a `_id` field if the client explicitly specified one; this allows you to
  use `allow`/`deny` rules to prevent clients from specifying their own
  `_id`. As an exception, `allow`/`deny` rules with a `transform` always have an
  `_id`.

* DDP now has an implementation of bidirectional heartbeats which is consistent
  across SockJS and websocket transports. This enables connection keepalive and
  allows servers and clients to more consistently and efficiently detect
  disconnection.

* The DDP protocol version number has been incremented to "pre2" (adding
  randomSeed and heartbeats).

* The oplog observe driver handles errors communicating with MongoDB
  better and knows to re-poll all queries after a MongoDB failover.

* Fix bugs involving mutating DDP method arguments.


#### meteor command-line tool

* Move boilerplate HTML from tools to webapp.  Change internal
  `Webapp.addHtmlAttributeHook` API.

* Add `meteor list-sites` command for listing the sites that you have
  deployed to meteor.com with your Meteor developer account.

* Third-party template languages can request that their generated source loads
  before other JavaScript files, just like *.html files, by passing the
  isTemplate option to Plugin.registerSourceHandler.

* You can specify a particular interface for the dev mode runner to bind to with
  `meteor -p host:port`.

* Don't include proprietary tar tags in bundle tarballs.

* Convert relative URLs to absolute URLs when merging CSS files.


#### Upgraded dependencies

* Node.js from 0.10.25 to 0.10.26.
* MongoDB driver from 1.3.19 to 1.4.1
* stylus: 0.42.3 (from 0.42.2)
* showdown: 0.3.1
* css-parse: an unreleased version (from 1.7.0)
* css-stringify: an unreleased version (from 1.4.1)


Patches contributed by GitHub users aldeed, apendua, arbesfeld, awwx, dandv,
davegonzalez, emgee3, justinsb, mquandalle, Neftedollar, Pent, sdarnell,
and timhaines.


## v0.8.0.1, 2014-04-21

* Fix security flaw in OAuth1 implementation. Clients can no longer
  choose the callback_url for OAuth1 logins.


## v0.8.0, 2014-03-27

Meteor 0.8.0 introduces Blaze, a total rewrite of our live templating engine,
replacing Spark. Advantages of Blaze include:

  * Better interoperability with jQuery plugins and other techniques which
    directly manipulate the DOM
  * More fine-grained updates: only the specific elements or attributes that
    change are touched rather than the entire template
  * A fully documented templating language
  * No need for the confusing `{{#constant}}`, `{{#isolate}}`, and `preserve`
    directives
  * Uses standard jQuery delegation (`.on`) instead of our custom implementation
  * Blaze supports live SVG templates that work just like HTML templates

See
[the Using Blaze wiki page](https://github.com/meteor/meteor/wiki/Using-Blaze)
for full details on upgrading your app to 0.8.0.  This includes:

* The `Template.foo.rendered` callback is now only called once when the template
  is rendered, rather than repeatedly as it is "re-rendered", because templates
  now directly update changed data instead of fully re-rendering.

* The `accounts-ui` login buttons are now invoked as a `{{> loginButtons}}`
  rather than as `{{loginButtons}}`.

* Previous versions of Meteor used a heavily modified version of the Handlebars
  templating language. In 0.8.0, we've given it its own name: Spacebars!
  Spacebars has an
  [explicit specification](https://github.com/meteor/meteor/blob/devel/packages/spacebars/README.md)
  instead of being defined as a series of changes to Handlebars. There are some
  incompatibilities with our previous Handlebars fork, such as a
  [different way of specifying dynamic element attributes](https://github.com/meteor/meteor/blob/devel/packages/spacebars/README.md#in-attribute-values)
  and a
  [new way of defining custom block helpers](https://github.com/meteor/meteor/blob/devel/packages/spacebars/README.md#custom-block-helpers).

* Your template files must consist of
  [well-formed HTML](https://github.com/meteor/meteor/blob/devel/packages/spacebars/README.md#html-dialect). Invalid
  HTML is now a compilation failure.  (There is a current limitation in our HTML
  parser such that it does not support
  [omitting end tags](http://www.w3.org/TR/html5/syntax.html#syntax-tag-omission)
  on elements such as `<P>` and `<LI>`.)

* `Template.foo` is no longer a function. It is instead a
  "component". Components render to an intermediate representation of an HTML
  tree, not a string, so there is no longer an easy way to render a component to
  a static HTML string.

* `Meteor.render` and `Spark.render` have been removed. Use `UI.render` and
  `UI.insert` instead.

* The `<body>` tag now defines a template just like the `<template>` tag, which
  can have helpers and event handlers.  Define them directly on the object
  `UI.body`.

* Previous versions of Meteor shipped with a synthesized `tap` event,
  implementing a zero-delay click event on mobile browsers. Unfortunately, this
  event never worked very well. We're eliminating it. Instead, use one of the
  excellent third party solutions.

* The `madewith` package (which supported adding a badge to your website
  displaying its score from http://madewith.meteor.com/) has been removed, as it
  is not compatible with the new version of that site.

* The internal `spark`, `liverange`, `universal-events`, and `domutils` packages
  have been removed.

* The `Handlebars` namespace has been deprecated.  `Handlebars.SafeString` is
  now `Spacebars.SafeString`, and `Handlebars.registerHelper` is now
  `UI.registerHelper`.

Patches contributed by GitHub users cmather and mart-jansink.


## v0.7.2.3, 2014-12-09 (backport)

* Fix a security issue in allow/deny rules that could result in data
  loss. If your app uses allow/deny rules, or uses packages that use
  allow/deny rules, we recommend that you update immediately.
  Backport from 1.0.1.

## v0.7.2.2, 2014-04-21 (backport)

* Fix a security flaw in OAuth1 and OAuth2 implementations.
  Backport from 0.8.1; see its entry for recommended actions to take.

## v0.7.2.1, 2014-04-30 (backport)

* Fix security flaw in OAuth1 implementation. Clients can no longer
  choose the callback_url for OAuth1 logins.
  Backport from 0.8.0.1.

## v0.7.2, 2014-03-18

* Support oplog tailing on queries with the `limit` option. All queries
  except those containing `$near` or `$where` selectors or the `skip`
  option can now be used with the oplog driver.

* Add hooks to login process: `Accounts.onLogin`,
  `Accounts.onLoginFailure`, and `Accounts.validateLoginAttempt`. These
  functions allow for rate limiting login attempts, logging an audit
  trail, account lockout flags, and more. See:
  http://docs.meteor.com/#accounts_validateloginattempt [#1815](https://github.com/meteor/meteor/issues/1815)

* Change the `Accounts.registerLoginHandler` API for custom login
  methods. Login handlers now require a name and no longer have to deal
  with generating resume tokens. See
  https://github.com/meteor/meteor/blob/devel/packages/accounts-base/accounts_server.js
  for details. OAuth based login handlers using the
  `Oauth.registerService` packages are not affected.

* Add support for HTML email in `Accounts.emailTemplates`.  [#1785](https://github.com/meteor/meteor/issues/1785)

* minimongo: Support `{a: {$elemMatch: {x: 1, $or: [{a: 1}, {b: 1}]}}}`  [#1875](https://github.com/meteor/meteor/issues/1875)

* minimongo: Support `{a: {$regex: '', $options: 'i'}}`  [#1874](https://github.com/meteor/meteor/issues/1874)

* minimongo: Fix sort implementation with multiple sort fields which each look
  inside an array. eg, ensure that with sort key `{'a.x': 1, 'a.y': 1}`, the
  document `{a: [{x: 0, y: 4}]}` sorts before
  `{a: [{x: 0, y: 5}, {x: 1, y: 3}]}`, because the 3 should not be used as a
  tie-breaker because it is not "next to" the tied 0s.

* minimongo: Fix sort implementation when selector and sort key share a field,
  that field matches an array in the document, and only some values of the array
  match the selector. eg, ensure that with sort key `{a: 1}` and selector
  `{a: {$gt: 3}}`, the document `{a: [4, 6]}` sorts before `{a: [1, 5]}`,
  because the 1 should not be used as a sort key because it does not match the
  selector. (We only approximate the MongoDB behavior here by only supporting
  relatively selectors.)

* Use `faye-websocket` (0.7.2) npm module instead of `websocket` (1.0.8) for
  server-to-server DDP.

* Update Google OAuth package to use new `profile` and `email` scopes
  instead of deprecated URL-based scopes.  [#1887](https://github.com/meteor/meteor/issues/1887)

* Add `_throwFirstError` option to `Deps.flush`.

* Make `facts` package data available on the server as
  `Facts._factsByPackage`.

* Fix issue where `LESS` compilation error could crash the `meteor run`
  process.  [#1877](https://github.com/meteor/meteor/issues/1877)

* Fix crash caused by empty HTTP host header in `meteor run` development
  server.  [#1871](https://github.com/meteor/meteor/issues/1871)

* Fix hot code reload in private browsing mode in Safari.

* Fix appcache size calculation to avoid erronious warnings. [#1847](https://github.com/meteor/meteor/issues/1847)

* Remove unused `Deps._makeNonReactive` wrapper function. Call
  `Deps.nonreactive` directly instead.

* Avoid setting the `oplogReplay` on non-oplog collections. Doing so
  caused mongod to crash.

* Add startup message to `test-in-console` to ease automation. [#1884](https://github.com/meteor/meteor/issues/1884)

* Upgraded dependencies
  - amplify: 1.1.2 (from 1.1.0)

Patches contributed by GitHub users awwx, dandv, queso, rgould, timhaines, zol


## v0.7.1.2, 2014-02-27

* Fix bug in tool error handling that caused `meteor` to crash on Mac
  OSX when no computer name is set.

* Work around a bug that caused MongoDB to fail an assertion when using
  tailable cursors on non-oplog collections.


## v0.7.1.1, 2014-02-24

* Integrate with Meteor developer accounts, a new way of managing your
  meteor.com deployed sites. When you use `meteor deploy`, you will be
  prompted to create a developer account.
    - Once you've created a developer account, you can log in and out
      from the command line with `meteor login` and `meteor logout`.
    - You can claim legacy sites with `meteor claim`. This command will
      prompt you for your site password if you are claiming a
      password-protected site; after claiming it, you will not need to
      enter the site password again.
    - You can add or remove authorized users, and view the list of
      authorized users, for a site with `meteor authorized`.
    - You can view your current username with `meteor whoami`.
    - This release also includes the `accounts-meteor-developer` package
      for building Meteor apps that allow users to log in with their own
      developer accounts.

* Improve the oplog tailing implementation for getting real-time database
  updates from MongoDB.
    - Add support for all operators except `$where` and `$near`. Limit and
      skip are not supported yet.
    - Add optimizations to avoid needless data fetches from MongoDB.
    - Fix an error ("Cannot call method 'has' of null") in an oplog
      callback. [#1767](https://github.com/meteor/meteor/issues/1767)

* Add and improve support for minimongo operators.
  - Support `$comment`.
  - Support `obj` name in `$where`.
  - `$regex` matches actual regexps properly.
  - Improve support for `$nin`, `$ne`, `$not`.
  - Support using `{ $in: [/foo/, /bar/] }`. [#1707](https://github.com/meteor/meteor/issues/1707)
  - Support `{$exists: false}`.
  - Improve type-checking for selectors.
  - Support `{x: {$elemMatch: {$gt: 5}}}`.
  - Match Mongo's behavior better when there are arrays in the document.
  - Support `$near` with sort.
  - Implement updates with `{ $set: { 'a.$.b': 5 } }`.
  - Support `{$type: 4}` queries.
  - Optimize `remove({})` when observers are paused.
  - Make update-by-id constant time.
  - Allow `{$set: {'x._id': 1}}`.  [#1794](https://github.com/meteor/meteor/issues/1794)

* Upgraded dependencies
  - node: 0.10.25 (from 0.10.22). The workaround for specific Node
    versions from 0.7.0 is now removed; 0.10.25+ is supported.
  - jquery: 1.11.0 (from 1.8.2). See
    http://jquery.com/upgrade-guide/1.9/ for upgrade instructions.
  - jquery-waypoints: 2.0.4 (from 1.1.7). Contains
    backwards-incompatible changes.
  - source-map: 0.3.2 (from 0.3.30) [#1782](https://github.com/meteor/meteor/issues/1782)
  - websocket-driver: 0.3.2 (from 0.3.1)
  - http-proxy: 1.0.2 (from a pre-release fork of 1.0)
  - semver: 2.2.1 (from 2.1.0)
  - request: 2.33.0 (from 2.27.0)
  - fstream: 0.1.25 (from 0.1.24)
  - tar: 0.1.19 (from 0.1.18)
  - eachline: a fork of 2.4.0 (from 2.3.3)
  - source-map: 0.1.31 (from 0.1.30)
  - source-map-support: 0.2.5 (from 0.2.3)
  - mongo: 2.4.9 (from 2.4.8)
  - openssl in mongo: 1.0.1f (from 1.0.1e)
  - kexec: 0.2.0 (from 0.1.1)
  - less: 1.6.1 (from 1.3.3)
  - stylus: 0.42.2 (from 0.37.0)
  - nib: 1.0.2 (from 1.0.0)
  - coffeescript: 1.7.1 (from 1.6.3)

* CSS preprocessing and sourcemaps:
  - Add sourcemap support for CSS stylesheet preprocessors. Use
    sourcemaps for stylesheets compiled with LESS.
  - Improve CSS minification to deal with `@import` statements correctly.
  - Lint CSS files for invalid `@` directives.
  - Change the recommended suffix for imported LESS files from
    `.lessimport` to `.import.less`. Add `.import.styl` to allow
    `stylus` imports. `.lessimport` continues to work but is deprecated.

* Add `clientAddress` and `httpHeaders` to `this.connection` in method
  calls and publish functions.

* Hash login tokens before storing them in the database. Legacy unhashed
  tokens are upgraded to hashed tokens in the database as they are used
  in login requests.

* Change default accounts-ui styling and add more CSS classes.

* Refactor command-line tool. Add test harness and better tests. Run
  `meteor self-test --help` for info on running the tools test suite.

* Speed up application re-build in development mode by re-using file
  hash computation between file change watching code and application
  build code..

* Fix issues with documents containing a key named `length` with a
  numeric value. Underscore treated these as arrays instead of objects,
  leading to exceptions when . Patch Underscore to not treat plain
  objects (`x.constructor === Object`) with numeric `length` fields as
  arrays. [#594](https://github.com/meteor/meteor/issues/594) [#1737](https://github.com/meteor/meteor/issues/1737)

* Deprecate `Accounts.loginServiceConfiguration` in favor of
  `ServiceConfiguration.configurations`, exported by the
  `service-configuration` package. `Accounts.loginServiceConfiguration`
  is maintained for backwards-compatibility, but it is defined in a
  `Meteor.startup` block and so cannot be used from top-level code.

* Cursors with a field specifier containing `{_id: 0}` can no longer be
  used with `observeChanges` or `observe`. This includes the implicit
  calls to these functions that are done when returning a cursor from a
  publish function or using `{{#each}}`.

* Transform functions must return objects and may not change the `_id`
  field, though they may leave it out.

* Remove broken IE7 support from the `localstorage` package. Meteor
  accounts logins no longer persist in IE7.

* Fix the `localstorage` package when used with Safari in private
  browsing mode. This fixes a problem with login token storage and
  account login. [#1291](https://github.com/meteor/meteor/issues/1291)

* Types added with `EJSON.addType` now have default `clone` and `equals`
  implementations. Users may still specify `clone` or `equals` functions
  to override the default behavior.  [#1745](https://github.com/meteor/meteor/issues/1745)

* Add `frame-src` to `browser-policy-content` and account for
  cross-browser CSP disparities.

* Deprecate `Oauth.initiateLogin` in favor of `Oauth.showPopup`.

* Add `WebApp.rawConnectHandlers` for adding connect handlers that run
  before any other Meteor handlers, except `connect.compress()`. Raw
  connect handlers see the URL's full path (even if ROOT_URL contains a
  non-empty path) and they run before static assets are served.

* Add `Accounts.connection` to allow using Meteor accounts packages with
  a non-default DDP connection.

* Detect and reload if minified CSS files fail to load at startup. This
  prevents the application from running unstyled if the page load occurs
  while the server is switching versions.

* Allow Npm.depends to specify any http or https URL containing a full
  40-hex-digit SHA.  [#1686](https://github.com/meteor/meteor/issues/1686)

* Add `retry` package for connection retry with exponential backoff.

* Pass `update` and `remove` return values correctly when using
  collections validated with `allow` and `deny` rules. [#1759](https://github.com/meteor/meteor/issues/1759)

* If you're using Deps on the server, computations and invalidation
  functions are not allowed to yield. Throw an error instead of behaving
  unpredictably.

* Fix namespacing in coffeescript files added to a package with the
  `bare: true` option. [#1668](https://github.com/meteor/meteor/issues/1668)

* Fix races when calling login and/or logoutOtherClients from multiple
  tabs. [#1616](https://github.com/meteor/meteor/issues/1616)

* Include oauth_verifier as a header rather than a parameter in
  the `oauth1` package. [#1825](https://github.com/meteor/meteor/issues/1825)

* Fix `force-ssl` to allow local development with `meteor run` in IPv6
  environments. [#1751](https://github.com/meteor/meteor/issues/1751)`

* Allow cursors on named local collections to be returned from a publish
  function in an array.  [#1820](https://github.com/meteor/meteor/issues/1820)

* Fix build failure caused by a directory in `programs/` without a
  package.js file.

* Do a better job of handling shrinkwrap files when an npm module
  depends on something that isn't a semver. [#1684](https://github.com/meteor/meteor/issues/1684)

* Fix failures updating npm dependencies when a node_modules directory
  exists above the project directory.  [#1761](https://github.com/meteor/meteor/issues/1761)

* Preserve permissions (eg, executable bit) on npm files.  [#1808](https://github.com/meteor/meteor/issues/1808)

* SockJS tweak to support relative base URLs.

* Don't leak sockets on error in dev-mode proxy.

* Clone arguments to `added` and `changed` methods in publish
  functions. This allows callers to reuse objects and prevents already
  published data from changing after the fact.  [#1750](https://github.com/meteor/meteor/issues/1750)

* Ensure springboarding to a different meteor tools version always uses
  `exec` to run the old version. This simplifies process management for
  wrapper scripts.

Patches contributed by GitHub users DenisGorbachev, EOT, OyoKooN, awwx,
dandv, icellan, jfhamlin, marcandre, michaelbishop, mitar, mizzao,
mquandalle, paulswartz, rdickert, rzymek, timhaines, and yeputons.


## v0.7.0.1, 2013-12-20

* Two fixes to `meteor run` Mongo startup bugs that could lead to hangs with the
  message "Initializing mongo database... this may take a moment.".  [#1696](https://github.com/meteor/meteor/issues/1696)

* Apply the Node patch to 0.10.24 as well (see the 0.7.0 section for details).

* Fix gratuitous IE7 incompatibility.  [#1690](https://github.com/meteor/meteor/issues/1690)


## v0.7.0, 2013-12-17

This version of Meteor contains a patch for a bug in Node 0.10 which
most commonly affects websockets. The patch is against Node version
0.10.22 and 0.10.23. We strongly recommend using one of these precise
versions of Node in production so that the patch will be applied. If you
use a newer version of Node with this version of Meteor, Meteor will not
apply the patch and will instead disable websockets.

* Rework how Meteor gets realtime database updates from MongoDB. Meteor
  now reads the MongoDB "oplog" -- a special collection that records all
  the write operations as they are applied to your database. This means
  changes to the database are instantly noticed and reflected in Meteor,
  whether they originated from Meteor or from an external database
  client. Oplog tailing is automatically enabled in development mode
  with `meteor run`, and can be enabled in production with the
  `MONGO_OPLOG_URL` environment variable. Currently the only supported
  selectors are equality checks; `$`-operators, `limit` and `skip`
  queries fall back to the original poll-and-diff algorithm. See
  https://github.com/meteor/meteor/wiki/Oplog-Observe-Driver
  for details.

* Add `Meteor.onConnection` and add `this.connection` to method
  invocations and publish functions. These can be used to store data
  associated with individual clients between subscriptions and method
  calls. See http://docs.meteor.com/#meteor_onconnection for details. [#1611](https://github.com/meteor/meteor/issues/1611)

* Bundler failures cause non-zero exit code in `meteor run`.  [#1515](https://github.com/meteor/meteor/issues/1515)

* Fix error when publish function callbacks are called during session shutdown.

* Rework hot code push. The new `autoupdate` package drives automatic
  reloads on update using standard DDP messages instead of a hardcoded
  message at DDP startup. Now the hot code push only triggers when
  client code changes; server-only code changes will not cause the page
  to reload.

* New `facts` package publishes internal statistics about Meteor.

* Add an explicit check that publish functions return a cursor, an array
  of cursors, or a falsey value. This is a safety check to to prevent
  users from accidentally returning Collection.findOne() or some other
  value and expecting it to be published.

* Implement `$each`, `$sort`, and `$slice` options for minimongo's `$push`
  modifier.  [#1492](https://github.com/meteor/meteor/issues/1492)

* Introduce `--raw-logs` option to `meteor run` to disable log
  coloring and timestamps.

* Add `WebAppInternals.setBundledJsCssPrefix()` to control where the
  client loads bundled JavaScript and CSS files. This allows serving
  files from a CDN to decrease page load times and reduce server load.

* Attempt to exit cleanly on `SIGHUP`. Stop accepting incoming
  connections, kill DDP connections, and finish all outstanding requests
  for static assets.

* In the HTTP server, only keep sockets with no active HTTP requests alive for 5
  seconds.

* Fix handling of `fields` option in minimongo when only `_id` is present. [#1651](https://github.com/meteor/meteor/issues/1651)

* Fix issue where setting `process.env.MAIL_URL` in app code would not
  alter where mail was sent. This was a regression in 0.6.6 from 0.6.5. [#1649](https://github.com/meteor/meteor/issues/1649)

* Use stderr instead of stdout (for easier automation in shell scripts) when
  prompting for passwords and when downloading the dev bundle. [#1600](https://github.com/meteor/meteor/issues/1600)

* Ensure more downtime during file watching.  [#1506](https://github.com/meteor/meteor/issues/1506)

* Fix `meteor run` with settings files containing non-ASCII characters.  [#1497](https://github.com/meteor/meteor/issues/1497)

* Support `EJSON.clone` for `Meteor.Error`. As a result, they are properly
  stringified in DDP even if thrown through a `Future`.  [#1482](https://github.com/meteor/meteor/issues/1482)

* Fix passing `transform: null` option to `collection.allow()` to disable
  transformation in validators.  [#1659](https://github.com/meteor/meteor/issues/1659)

* Fix livedata error on `this.removed` during session shutdown. [#1540](https://github.com/meteor/meteor/issues/1540) [#1553](https://github.com/meteor/meteor/issues/1553)

* Fix incompatibility with Phusion Passenger by removing an unused line. [#1613](https://github.com/meteor/meteor/issues/1613)

* Ensure install script creates /usr/local on machines where it does not
  exist (eg. fresh install of OSX Mavericks).

* Set x-forwarded-* headers in `meteor run`.

* Clean up package dirs containing only ".build".

* Check for matching hostname before doing end-of-oauth redirect.

* Only count files that actually go in the cache towards the `appcache`
  size check. [#1653](https://github.com/meteor/meteor/issues/1653).

* Increase the maximum size spiderable will return for a page from 200kB
  to 5MB.

* Upgraded dependencies:
  * SockJS server from 0.3.7 to 0.3.8, including new faye-websocket module.
  * Node from 0.10.21 to 0.10.22
  * MongoDB from 2.4.6 to 2.4.8
  * clean-css from 1.1.2 to 2.0.2
  * uglify-js from a fork of 2.4.0 to 2.4.7
  * handlebars npm module no longer available outside of handlebars package

Patches contributed by GitHub users AlexeyMK, awwx, dandv, DenisGorbachev,
emgee3, FooBarWidget, mitar, mcbain, rzymek, and sdarnell.


## v0.6.6.3, 2013-11-04

* Fix error when publish function callbacks are called during session
  shutdown.  [#1540](https://github.com/meteor/meteor/issues/1540) [#1553](https://github.com/meteor/meteor/issues/1553)

* Improve `meteor run` CPU usage in projects with many
  directories.  [#1506](https://github.com/meteor/meteor/issues/1506)


## v0.6.6.2, 2013-10-21

* Upgrade Node from 0.10.20 to 0.10.21 (security update).


## v0.6.6.1, 2013-10-12

* Fix file watching on OSX. Work around Node issue [#6251](https://github.com/meteor/meteor/issues/6251) by not using
  fs.watch. [#1483](https://github.com/meteor/meteor/issues/1483)


## v0.6.6, 2013-10-10


#### Security

* Add `browser-policy` package for configuring and sending
  Content-Security-Policy and X-Frame-Options HTTP headers.
  [See the docs](http://docs.meteor.com/#browserpolicy) for more.

* Use cryptographically strong pseudorandom number generators when available.

#### MongoDB

* Add upsert support. `Collection.update` now supports the `{upsert:
  true}` option. Additionally, add a `Collection.upsert` method which
  returns the newly inserted object id if applicable.

* `update` and `remove` now return the number of documents affected.  [#1046](https://github.com/meteor/meteor/issues/1046)

* `$near` operator for `2d` and `2dsphere` indices.

* The `fields` option to the collection methods `find` and `findOne` now works
  on the client as well.  (Operators such as `$elemMatch` and `$` are not yet
  supported in `fields` projections.) [#1287](https://github.com/meteor/meteor/issues/1287)

* Pass an index and the cursor itself to the callbacks in `cursor.forEach` and
  `cursor.map`, just like the corresponding `Array` methods.  [#63](https://github.com/meteor/meteor/issues/63)

* Support `c.find(query, {limit: N}).count()` on the client.  [#654](https://github.com/meteor/meteor/issues/654)

* Improve behavior of `$ne`, `$nin`, and `$not` selectors with objects containing
  arrays.  [#1451](https://github.com/meteor/meteor/issues/1451)

* Fix various bugs if you had two documents with the same _id field in
  String and ObjectID form.

#### Accounts

* [Behavior Change] Expire login tokens periodically. Defaults to 90
  days. Use `Accounts.config({loginExpirationInDays: null})` to disable
  token expiration.

* [Behavior Change] Write dates generated by Meteor Accounts to Mongo as
  Date instead of number; existing data can be converted by passing it
  through `new Date()`. [#1228](https://github.com/meteor/meteor/issues/1228)

* Log out and close connections for users if they are deleted from the
  database.

* Add Meteor.logoutOtherClients() for logging out other connections
  logged in as the current user.

* `restrictCreationByEmailDomain` option in `Accounts.config` to restrict new
  users to emails of specific domain (eg. only users with @meteor.com emails) or
  a custom validator. [#1332](https://github.com/meteor/meteor/issues/1332)

* Support OAuth1 services that require request token secrets as well as
  authentication token secrets.  [#1253](https://github.com/meteor/meteor/issues/1253)

* Warn if `Accounts.config` is only called on the client.  [#828](https://github.com/meteor/meteor/issues/828)

* Fix bug where callbacks to login functions could be called multiple
  times when the client reconnects.

#### DDP

* Fix infinite loop if a client disconnects while a long yielding method is
  running.

* Unfinished code to support DDP session resumption has been removed. Meteor
  servers now stop processing messages from clients and reclaim memory
  associated with them as soon as they are disconnected instead of a few minutes
  later.

#### Tools

* The pre-0.6.5 `Package.register_extension` API has been removed. Use
  `Package._transitional_registerBuildPlugin` instead, which was introduced in
  0.6.5. (A bug prevented the 0.6.5 reimplementation of `register_extension`
  from working properly anyway.)

* Support using an HTTP proxy in the `meteor` command line tool. This
  allows the `update`, `deploy`, `logs`, and `mongo` commands to work
  behind a proxy. Use the standard `http_proxy` environment variable to
  specify your proxy endpoint.  [#429](https://github.com/meteor/meteor/issues/429), [#689](https://github.com/meteor/meteor/issues/689), [#1338](https://github.com/meteor/meteor/issues/1338)

* Build Linux binaries on an older Linux machine. Meteor now supports
  running on Linux machines with glibc 2.9 or newer (Ubuntu 10.04+, RHEL
  and CentOS 6+, Fedora 10+, Debian 6+). Improve error message when running
  on Linux with unsupported glibc, and include Mongo stderr if it fails
  to start.

* Install NPM modules with `--force` to avoid corrupted local caches.

* Rebuild NPM modules in packages when upgrading to a version of Meteor that
  uses a different version of Node.

* Disable the Mongo http interface. This lets you run meteor on two ports
  differing by 1000 at the same time.

#### Misc

* [Known issue] Breaks support for pre-release OSX 10.9 'Mavericks'.
  Will be addressed shortly. See issues:
  https://github.com/joyent/node/issues/6251
  https://github.com/joyent/node/issues/6296

* `EJSON.stringify` now takes options:
  - `canonical` causes objects keys to be stringified in sorted order
  - `indent` allows formatting control over the EJSON stringification

* EJSON now supports `Infinity`, `-Infinity` and `NaN`.

* Check that the argument to `EJSON.parse` is a string.  [#1401](https://github.com/meteor/meteor/issues/1401)

* Better error from functions that use `Meteor._wrapAsync` (eg collection write
  methods and `HTTP` methods) and in DDP server message processing.  [#1387](https://github.com/meteor/meteor/issues/1387)

* Support `appcache` on Chrome for iOS.

* Support literate CoffeeScript files with the extension `.coffee.md` (in
  addition to the already-supported `.litcoffee` extension). [#1407](https://github.com/meteor/meteor/issues/1407)

* Make `madewith` package work again (broken in 0.6.5).  [#1448](https://github.com/meteor/meteor/issues/1448)

* Better error when passing a string to `{{#each}}`. [#722](https://github.com/meteor/meteor/issues/722)

* Add support for JSESSIONID cookies for sticky sessions. Set the
  `USE_JSESSIONID` environment variable to enable placing a JSESSIONID
  cookie on sockjs requests.

* Simplify the static analysis used to detect package-scope variables.

* Upgraded dependencies:
  * Node from 0.8.24 to 0.10.20
  * MongoDB from 2.4.4 to 2.4.6
  * MongoDB driver from 1.3.17 to 1.3.19
  * http-proxy from 0.10.1 to a pre-release of 1.0.0
  * stylus from 0.30.1 to 0.37.0
  * nib from 0.8.2 to 1.0.0
  * optimist from 0.3.5 to 0.6.0
  * semver from 1.1.0 to 2.1.0
  * request from 2.12.0 to 2.27.0
  * keypress from 0.1.0 to 0.2.1
  * underscore from 1.5.1 to 1.5.2
  * fstream from 0.1.21 to 0.1.24
  * tar from 0.1.14 to 0.1.18
  * source-map from 0.1.26 to 0.1.30
  * source-map-support from a fork of 0.1.8 to 0.2.3
  * escope from a fork of 0.0.15 to 1.0.0
  * estraverse from 1.1.2-1 to 1.3.1
  * simplesmtp from 0.1.25 to 0.3.10
  * stream-buffers from 0.2.3 to 0.2.5
  * websocket from 1.0.7 to 1.0.8
  * cli-color from 0.2.2 to 0.2.3
  * clean-css from 1.0.11 to 1.1.2
  * UglifyJS2 from a fork of 2.3.6 to a different fork of 2.4.0
  * connect from 2.7.10 to 2.9.0
  * send from 0.1.0 to 0.1.4
  * useragent from 2.0.1 to 2.0.7
  * replaced byline with eachline 2.3.3

Patches contributed by GitHub users ansman, awwx, codeinthehole, jacott,
Maxhodges, meawoppl, mitar, mizzao, mquandalle, nathan-muir, RobertLowe, ryw,
sdarnell, and timhaines.


## v0.6.5.3, 2014-12-09 (backport)

* Fix a security issue in allow/deny rules that could result in data
  loss. If your app uses allow/deny rules, or uses packages that use
  allow/deny rules, we recommend that you update immediately.
  Backport from 1.0.1.


## v0.6.5.2, 2013-10-21

* Upgrade Node from 0.8.24 to 0.8.26 (security patch)


## v0.6.5.1, 2013-08-28

* Fix syntax errors on lines that end with a backslash. [#1326](https://github.com/meteor/meteor/issues/1326)

* Fix serving static files with special characters in their name. [#1339](https://github.com/meteor/meteor/issues/1339)

* Upgrade `esprima` JavaScript parser to fix bug parsing complex regexps.

* Export `Spiderable` from `spiderable` package to allow users to set
  `Spiderable.userAgentRegExps` to control what user agents are treated
  as spiders.

* Add EJSON to standard-app-packages. [#1343](https://github.com/meteor/meteor/issues/1343)

* Fix bug in d3 tab character parsing.

* Fix regression when using Mongo ObjectIDs in Spark templates.


## v0.6.5, 2013-08-14

* New package system with package compiler and linker:

  * Each package now has it own namespace for variable
    declarations. Global variables used in a package are limited to
    package scope.

  * Packages must explicitly declare which symbols they export with
    `api.export` in `package.js`.

  * Apps and packages only see the exported symbols from packages they
    explicitly use. For example, if your app uses package A which in
    turn depends on package B, only package A's symbols will be
    available in the app.

  * Package names can only contain alphanumeric characters, dashes, and
    dots. Packages with spaces and underscores must be renamed.

  * Remove hardcoded list of required packages. New default
    `standard-app-packages` package adds dependencies on the core Meteor
    stack. This package can be removed to make an app with only parts of
    the Meteor stack. `standard-app-packages` will be automatically
    added to a project when it is updated to Meteor 0.6.5.

  * Custom app packages in the `packages` directory are no longer
    automatically used. They must be explicitly added to the app with
    `meteor add <packagename>`. To help with the transition, all
    packages in the `packages` directory will be automatically added to
    the project when it is updated to Meteor 0.6.5.

  * New "unipackage" on-disk format for built packages. Compiled packages are
    cached and rebuilt only when their source or dependencies change.

  * Add "unordered" and "weak" package dependency modes to allow
    circular package dependencies and conditional code inclusion.

  * New API (`_transitional_registerBuildPlugin`) for declaring
    compilers, preprocessors, and file extension handlers. These new
    build plugins are full compilation targets in their own right, and
    have their own namespace, source files, NPM requirements, and package
    dependencies. The old `register_extension` API is deprecated. Please
    note that the `package.js` format and especially
    `_transitional_registerBuildPlugin` are not frozen interfaces and
    are subject to change in future releases.

  * Add `api.imply`, which allows one package to "imply" another. If
    package A implies package B, then anything that depends on package
    A automatically depends on package B as well (and receives package
    B's imports). This is useful for creating umbrella packages
    (`standard-app-packages`) or sometimes for factoring common code
    out of related packages (`accounts-base`).

* Move HTTP serving out of the server bootstrap and into the `webapp`
  package. This allows building Meteor apps that are not web servers
  (eg. command line tools, DDP clients, etc.). Connect middlewares can
  now be registered on the new `WebApp.connectHandlers` instead of the
  old `__meteor_bootstrap__.app`.

* The entire Meteor build process now has first-class source map
  support. A source map is maintained for every source file as it
  passes through the build pipeline. Currently, the source maps are
  only served in development mode. Not all web browsers support source
  maps yet and for those that do, you may have to turn on an option to
  enable them. Source maps will always be used when reporting
  exceptions on the server.

* Update the `coffeescript` package to generate source maps.

* Add new `Assets` API and `private` subdirectory for including and
  accessing static assets on the server. http://docs.meteor.com/#assets

* Add `Meteor.disconnect`. Call this to disconnect from the
  server and stop all live data updates. [#1151](https://github.com/meteor/meteor/issues/1151)

* Add `Match.Integer` to `check` for 32-bit signed integers.

* `Meteor.connect` has been renamed to `DDP.connect` and is now fully
  supported on the server. Server-to-server DDP connections use
  websockets, and can be used for both method calls and subscriptions.

* Rename `Meteor.default_connection` to `Meteor.connection` and
  `Meteor.default_server` to `Meteor.server`.

* Rename `Meteor.http` to `HTTP`.

* `ROOT_URL` may now have a path part. This allows serving multiple
  Meteor apps on the same domain.

* Support creating named unmanaged collections with
  `new Meteor.Collection("name", {connection: null})`.

* New `Log` function in the `logging` package which prints with
  timestamps, color, filenames and linenumbers.

* Include http response in errors from oauth providers. [#1246](https://github.com/meteor/meteor/issues/1246)

* The `observe` callback `movedTo` now has a fourth argument `before`.

* Move NPM control files for packages from `.npm` to
  `.npm/package`. This is to allow build plugins such as `coffeescript`
  to depend on NPM packages. Also, when removing the last NPM
  dependency, clean up the `.npm` dir.

* Remove deprecated `Meteor.is_client` and `Meteor.is_server` variables.

* Implement "meteor bundle --debug" [#748](https://github.com/meteor/meteor/issues/748)

* Add `forceApprovalPrompt` option to `Meteor.loginWithGoogle`. [#1226](https://github.com/meteor/meteor/issues/1226)

* Make server-side Mongo `insert`s, `update`s, and `remove`s run
  asynchronously when a callback is passed.

* Improve memory usage when calling `findOne()` on the server.

* Delete login tokens from server when user logs out.

* Rename package compatibility mode option to `add_files` from `raw` to
  `bare`.

* Fix Mongo selectors of the form: {$regex: /foo/}.

* Fix Spark memory leak.  [#1157](https://github.com/meteor/meteor/issues/1157)

* Fix EPIPEs during dev mode hot code reload.

* Fix bug where we would never quiesce if we tried to revive subs that errored
  out (5e7138d)

* Fix bug where `this.fieldname` in handlebars template might refer to a
  helper instead of a property of the current data context. [#1143](https://github.com/meteor/meteor/issues/1143)

* Fix submit events on IE8. [#1191](https://github.com/meteor/meteor/issues/1191)

* Handle `Meteor.loginWithX` being called with a callback but no options. [#1181](https://github.com/meteor/meteor/issues/1181)

* Work around a Chrome bug where hitting reload could cause a tab to
  lose the DDP connection and never recover. [#1244](https://github.com/meteor/meteor/issues/1244)

* Upgraded dependencies:
  * Node from 0.8.18 to 0.8.24
  * MongoDB from 2.4.3 to 2.4.4, now with SSL support
  * CleanCSS from 0.8.3 to 1.0.11
  * Underscore from 1.4.4 to 1.5.1
  * Fibers from 1.0.0 to 1.0.1
  * MongoDB Driver from 1.3.7 to 1.3.17

Patches contributed by GitHub users btipling, mizzao, timhaines and zol.


## v0.6.4.1, 2013-07-19

* Update mongodb driver to use version 0.2.1 of the bson module.


## v0.6.4, 2013-06-10

* Separate OAuth flow logic from Accounts into separate packages. The
  `facebook`, `github`, `google`, `meetup`, `twitter`, and `weibo`
  packages can be used to perform an OAuth exchange without creating an
  account and logging in.  [#1024](https://github.com/meteor/meteor/issues/1024)

* If you set the `DISABLE_WEBSOCKETS` environment variable, browsers will not
  attempt to connect to your app using Websockets. Use this if you know your
  server environment does not properly proxy Websockets to reduce connection
  startup time.

* Make `Meteor.defer` work in an inactive tab in iOS.  [#1023](https://github.com/meteor/meteor/issues/1023)

* Allow new `Random` instances to be constructed with specified seed. This
  can be used to create repeatable test cases for code that picks random
  values.  [#1033](https://github.com/meteor/meteor/issues/1033)

* Fix CoffeeScript error reporting to include source file and line
  number again.  [#1052](https://github.com/meteor/meteor/issues/1052)

* Fix Mongo queries which nested JavaScript RegExp objects inside `$or`.  [#1089](https://github.com/meteor/meteor/issues/1089)

* Upgraded dependencies:
  * Underscore from 1.4.2 to 1.4.4  [#776](https://github.com/meteor/meteor/issues/776)
  * http-proxy from 0.8.5 to 0.10.1  [#513](https://github.com/meteor/meteor/issues/513)
  * connect from 1.9.2 to 2.7.10
  * Node mongodb client from 1.2.13 to 1.3.7  [#1060](https://github.com/meteor/meteor/issues/1060)

Patches contributed by GitHub users awwx, johnston, and timhaines.


## v0.6.3, 2013-05-15

* Add new `check` package for ensuring that a value matches a required
  type and structure. This is used to validate untrusted input from the
  client. See http://docs.meteor.com/#match for details.

* Use Websockets by default on supported browsers. This reduces latency
  and eliminates the constant network spinner on iOS devices.

* With `autopublish` on, publish many useful fields on `Meteor.users`.

* Files in the `client/compatibility/` subdirectory of a Meteor app do
  not get wrapped in a new variable scope. This is useful for
  third-party libraries which expect `var` statements at the outermost
  level to be global.

* Add synthetic `tap` event for use on touch enabled devices. This is a
  replacement for `click` that fires immediately.

* When using the `http` package synchronously on the server, errors
  are thrown rather than passed in `result.error`

* The `manager` option to the `Meteor.Collection` constructor is now called
  `connection`. The old name still works for now.  [#987](https://github.com/meteor/meteor/issues/987)

* The `localstorage-polyfill` smart package has been replaced by a
  `localstorage` package, which defines a `Meteor._localStorage` API instead of
  trying to replace the DOM `window.localStorage` facility. (Now, apps can use
  the existence of `window.localStorage` to detect if the full localStorage API
  is supported.)  [#979](https://github.com/meteor/meteor/issues/979)

* Upgrade MongoDB from 2.2.1 to 2.4.3.

* Upgrade CoffeeScript from 1.5.0 to 1.6.2.  [#972](https://github.com/meteor/meteor/issues/972)

* Faster reconnects when regaining connectivity.  [#696](https://github.com/meteor/meteor/issues/696)

* `Email.send` has a new `headers` option to set arbitrary headers.  [#963](https://github.com/meteor/meteor/issues/963)

* Cursor transform functions on the server no longer are required to return
  objects with correct `_id` fields.  [#974](https://github.com/meteor/meteor/issues/974)

* Rework `observe()` callback ordering in minimongo to improve fiber
  safety on the server. This makes subscriptions on server to server DDP
  more usable.

* Use binary search in minimongo when updating ordered queries.  [#969](https://github.com/meteor/meteor/issues/969)

* Fix EJSON base64 decoding bug.  [#1001](https://github.com/meteor/meteor/issues/1001)

* Support `appcache` on Chromium.  [#958](https://github.com/meteor/meteor/issues/958)

Patches contributed by GitHub users awwx, jagill, spang, and timhaines.


## v0.6.2.1, 2013-04-24

* When authenticating with GitHub, include a user agent string. This
  unbreaks "Sign in with GitHub"

Patch contributed by GitHub user pmark.


## v0.6.2, 2013-04-16

* Better error reporting:
  * Capture real stack traces for `Meteor.Error`.
  * Report better errors with misconfigured OAuth services.

* Add per-package upgrade notices to `meteor update`.

* Experimental server-to-server DDP support: `Meteor.connect` on the
  server will connect to a remote DDP endpoint via WebSockets. Method
  calls should work fine, but subscriptions and minimongo on the server
  are still a work in progress.

* Upgrade d3 from 2.x to 3.1.4. See
  https://github.com/mbostock/d3/wiki/Upgrading-to-3.0 for compatibility notes.

* Allow CoffeeScript to set global variables when using `use strict`. [#933](https://github.com/meteor/meteor/issues/933)

* Return the inserted documented ID from `LocalCollection.insert`. [#908](https://github.com/meteor/meteor/issues/908)

* Add Weibo token expiration time to `services.weibo.expiresAt`.

* `Spiderable.userAgentRegExps` can now be modified to change what user agents
  are treated as spiders by the `spiderable` package.

* Prevent observe callbacks from affecting the arguments to identical
  observes. [#855](https://github.com/meteor/meteor/issues/855)

* Fix meteor command line tool when run from a home directory with
  spaces in its name. If you previously installed meteor release 0.6.0
  or 0.6.1 you'll need to uninstall and reinstall meteor to support
  users with spaces in their usernames (see
  https://github.com/meteor/meteor/blob/master/README.md#uninstalling-meteor)

Patches contributed by GitHub users andreas-karlsson, awwx, jacott,
joshuaconner, and timhaines.


## v0.6.1, 2013-04-08

* Correct NPM behavior in packages in case there is a `node_modules` directory
  somewhere above the app directory. [#927](https://github.com/meteor/meteor/issues/927)

* Small bug fix in the low-level `routepolicy` package.

Patches contributed by GitHub users andreas-karlsson and awwx.


## v0.6.0, 2013-04-04

* Meteor has a brand new distribution system! In this new system, code-named
  Engine, packages are downloaded individually and on demand. All of the
  packages in each official Meteor release are prefetched and cached so you can
  still use Meteor while offline. You can have multiple releases of Meteor
  installed simultaneously; apps are pinned to specific Meteor releases.
  All `meteor` commands accept a `--release` argument to specify which release
  to use; `meteor update` changes what release the app is pinned to.
  Inside an app, the name of the release is available at `Meteor.release`.
  When running Meteor directly from a git checkout, the release is ignored.

* Variables declared with `var` at the outermost level of a JavaScript
  source file are now private to that file. Remove the `var` to share
  a value between files.

* Meteor now supports any x86 (32- or 64-bit) Linux system, not just those which
  use Debian or RedHat package management.

* Apps may contain packages inside a top-level directory named `packages`.

* Packages may depend on [NPM modules](https://npmjs.org), using the new
  `Npm.depends` directive in their `package.js` file. (Note: if the NPM module
  has architecture-specific binary components, bundles built with `meteor
  bundle` or `meteor deploy` will contain the components as built for the
  developer's platform and may not run on other platforms.)

* Meteor's internal package tests (as well as tests you add to your app's
  packages with the unsupported `Tinytest` framework) are now run with the new
  command `meteor test-packages`.

* `{{#each}}` helper can now iterate over falsey values without throwing an
  exception. [#815](https://github.com/meteor/meteor/issues/815), [#801](https://github.com/meteor/meteor/issues/801)

* `{{#with}}` helper now only includes its block if its argument is not falsey,
  and runs an `{{else}}` block if provided if the argument is falsey. [#770](https://github.com/meteor/meteor/issues/770), [#866](https://github.com/meteor/meteor/issues/866)

* Twitter login now stores `profile_image_url` and `profile_image_url_https`
  attributes in the `user.services.twitter` namespace. [#788](https://github.com/meteor/meteor/issues/788)

* Allow packages to register file extensions with dots in the filename.

* When calling `this.changed` in a publish function, it is no longer an error to
  clear a field which was never set. [#850](https://github.com/meteor/meteor/issues/850)

* Deps API
  * Add `dep.depend()`, deprecate `Deps.depend(dep)` and
    `dep.addDependent()`.
  * If first run of `Deps.autorun` throws an exception, stop it and don't
    rerun.  This prevents a Spark exception when template rendering fails
    ("Can't call 'firstNode' of undefined").
  * If an exception is thrown during `Deps.flush` with no stack, the
    message is logged instead. [#822](https://github.com/meteor/meteor/issues/822)

* When connecting to MongoDB, use the JavaScript BSON parser unless specifically
  requested in `MONGO_URL`; the native BSON parser sometimes segfaults. (Meteor
  only started using the native parser in 0.5.8.)

* Calls to the `update` collection function in untrusted code may only use a
  whitelisted list of modifier operators.

Patches contributed by GitHub users awwx, blackcoat, cmather, estark37,
mquandalle, Primigenus, raix, reustle, and timhaines.


## v0.5.9, 2013-03-14

* Fix regression in 0.5.8 that prevented users from editing their own
  profile. [#809](https://github.com/meteor/meteor/issues/809)

* Fix regression in 0.5.8 where `Meteor.loggingIn()` would not update
  reactively. [#811](https://github.com/meteor/meteor/issues/811)


## v0.5.8, 2013-03-13

* Calls to the `update` and `remove` collection functions in untrusted code may
  no longer use arbitrary selectors. You must specify a single document ID when
  invoking these functions from the client (other than in a method stub).

  You may still use other selectors when calling `update` and `remove` on the
  server and from client method stubs, so you can replace calls that are no
  longer supported (eg, in event handlers) with custom method calls.

  The corresponding `update` and `remove` callbacks passed to `allow` and `deny`
  now take a single document instead of an array.

* Add new `appcache` package. Add this package to your project to speed
  up page load and make hot code reload smoother using the HTML5
  AppCache API. See http://docs.meteor.com/#appcache for details.

* Rewrite reactivity library. `Meteor.deps` is now `Deps` and has a new
  API. `Meteor.autorun` and `Meteor.flush` are now called `Deps.autorun` and
  `Deps.flush` (the old names still work for now). The other names under
  `Meteor.deps` such as `Context` no longer exist. The new API is documented at
  http://docs.meteor.com/#deps

* You can now provide a `transform` option to collections, which is a
  function that documents coming out of that collection are passed
  through. `find`, `findOne`, `allow`, and `deny` now take `transform` options,
  which may override the Collection's `transform`.  Specifying a `transform`
  of `null` causes you to receive the documents unmodified.

* Publish functions may now return an array of cursors to publish. Currently,
  the cursors must all be from different collections. [#716](https://github.com/meteor/meteor/issues/716)

* User documents have id's when `onCreateUser` and `validateNewUser` hooks run.

* Encode and store custom EJSON types in MongoDB.

* Support literate CoffeeScript files with the extension `.litcoffee`. [#766](https://github.com/meteor/meteor/issues/766)

* Add new login service provider for Meetup.com in `accounts-meetup` package.

* If you call `observe` or `observeChanges` on a cursor created with the
  `reactive: false` option, it now only calls initial add callbacks and
  does not continue watching the query. [#771](https://github.com/meteor/meteor/issues/771)

* In an event handler, if the data context is falsey, default it to `{}`
  rather than to the global object. [#777](https://github.com/meteor/meteor/issues/777)

* Allow specifying multiple event handlers for the same selector. [#753](https://github.com/meteor/meteor/issues/753)

* Revert caching header change from 0.5.5. This fixes image flicker on redraw.

* Stop making `Session` available on the server; it's not useful there. [#751](https://github.com/meteor/meteor/issues/751)

* Force URLs in stack traces in browser consoles to be hyperlinks. [#725](https://github.com/meteor/meteor/issues/725)

* Suppress spurious `changed` callbacks with empty `fields` from
  `Cursor.observeChanges`.

* Fix logic bug in template branch matching. [#724](https://github.com/meteor/meteor/issues/724)

* Make `spiderable` user-agent test case insensitive. [#721](https://github.com/meteor/meteor/issues/721)

* Fix several bugs in EJSON type support:
  * Fix `{$type: 5}` selectors for binary values on browsers that do
    not support `Uint8Array`.
  * Fix EJSON equality on falsey values.
  * Fix for returning a scalar EJSON type from a method. [#731](https://github.com/meteor/meteor/issues/731)

* Upgraded dependencies:
  * mongodb driver to version 1.2.13 (from 0.1.11)
  * mime module removed (it was unused)


Patches contributed by GitHub users awwx, cmather, graemian, jagill,
jmhredsox, kevinxucs, krizka, mitar, raix, and rasmuserik.


## v0.5.7, 2013-02-21

* The DDP wire protocol has been redesigned.

  * The handshake message is now versioned. This breaks backwards
    compatibility between sites with `Meteor.connect()`. Older meteor
    apps can not talk to new apps and vice versa. This includes the
    `madewith` package, apps using `madewith` must upgrade.

  * New [EJSON](http://docs.meteor.com/#ejson) package allows you to use
    Dates, Mongo ObjectIDs, and binary data in your collections and
    Session variables.  You can also add your own custom datatypes.

  * Meteor now correctly represents empty documents in Collections.

  * There is an informal specification in `packages/livedata/DDP.md`.


* Breaking API changes

  * Changed the API for `observe`.  Observing with `added`, `changed`
    and `removed` callbacks is now unordered; for ordering information
    use `addedAt`, `changedAt`, `removedAt`, and `movedTo`. Full
    documentation is in the [`observe` docs](http://docs.meteor.com/#observe).
    All callers of `observe` need to be updated.

  * Changed the API for publish functions that do not return a cursor
    (ie functions that call `this.set` and `this.unset`). See the
    [`publish` docs](http://docs.meteor.com/#meteor_publish) for the new
    API.


* New Features

  * Added new [`observeChanges`](http://docs.meteor.com/#observe_changes)
    API for keeping track of the contents of a cursor more efficiently.

  * There is a new reactive function on subscription handles: `ready()`
    returns true when the subscription has received all of its initial
    documents.

  * Added `Session.setDefault(key, value)` so you can easily provide
    initial values for session variables that will not be clobbered on
    hot code push.

  * You can specify that a collection should use MongoDB ObjectIDs as
    its `_id` fields for inserts instead of strings. This allows you to
    use Meteor with existing MongoDB databases that have ObjectID
    `_id`s. If you do this, you must use `EJSON.equals()` for comparing
    equality instead of `===`. See http://docs.meteor.com/#meteor_collection.

  * New [`random` package](http://docs.meteor.com/#random) provides
    several functions for generating random values. The new
    `Random.id()` function is used to provide shorter string IDs for
    MongoDB documents. `Meteor.uuid()` is deprecated.

  * `Meteor.status()` can return the status `failed` if DDP version
    negotiation fails.


* Major Performance Enhancements

  * Rewrote subscription duplication detection logic to use a more
    efficient algorithm. This significantly reduces CPU usage on the
    server during initial page load and when dealing with large amounts
    of data.

  * Reduced unnecessary MongoDB re-polling of live queries. Meteor no
    longer polls for changes on queries that specify `_id` when
    updates for a different specific `_id` are processed. This
    drastically improves performance when dealing with many
    subscriptions and updates to individual objects, such as those
    generated by the `accounts-base` package on the `Meteor.users`
    collection.


* Upgraded UglifyJS2 to version 2.2.5


Patches contributed by GitHub users awwx and michaelglenadams.


## v0.5.6, 2013-02-15

* Fix 0.5.5 regression: Minimongo selectors matching subdocuments under arrays
  did not work correctly.

* Some Bootstrap icons should have appeared white.

Patches contributed by GitHub user benjaminchelli.

## v0.5.5, 2013-02-13

* Deprecate `Meteor.autosubscribe`. `Meteor.subscribe` now works within
  `Meteor.autorun`.

* Allow access to `Meteor.settings.public` on the client. If the JSON
  file you gave to `meteor --settings` includes a field called `public`,
  that field will be available on the client as well as the server.

* `@import` works in `less`. Use the `.lessimport` file extension to
  make a less file that is ignored by preprocessor so as to avoid double
  processing. [#203](https://github.com/meteor/meteor/issues/203)

* Upgrade Fibers to version 1.0.0. The `Fiber` and `Future` symbols are
  no longer exposed globally. To use fibers directly you can use:
   `var Fiber = __meteor_bootstrap__.require('fibers');` and
   `var Future = __meteor_bootstrap__.require('fibers/future');`

* Call version 1.1 of the Twitter API when authenticating with
  OAuth. `accounts-twitter` users have until March 5th, 2013 to
  upgrade before Twitter disables the old API. [#527](https://github.com/meteor/meteor/issues/527)

* Treat Twitter ids as strings, not numbers, as recommended by
  Twitter. [#629](https://github.com/meteor/meteor/issues/629)

* You can now specify the `_id` field of a document passed to `insert`.
  Meteor still auto-generates `_id` if it is not present.

* Expose an `invalidated` flag on `Meteor.deps.Context`.

* Populate user record with additional data from Facebook and Google. [#664](https://github.com/meteor/meteor/issues/664)

* Add Facebook token expiration time to `services.facebook.expiresAt`. [#576](https://github.com/meteor/meteor/issues/576)

* Allow piping a password to `meteor deploy` on `stdin`. [#623](https://github.com/meteor/meteor/issues/623)

* Correctly type cast arguments to handlebars helper. [#617](https://github.com/meteor/meteor/issues/617)

* Fix leaked global `userId` symbol.

* Terminate `phantomjs` properly on error when using the `spiderable`
  package. [#571](https://github.com/meteor/meteor/issues/571)

* Stop serving non-cachable files with caching headers. [#631](https://github.com/meteor/meteor/issues/631)

* Fix race condition if server restarted between page load and initial
  DDP connection. [#653](https://github.com/meteor/meteor/issues/653)

* Resolve issue where login methods sometimes blocked future methods. [#555](https://github.com/meteor/meteor/issues/555)

* Fix `Meteor.http` parsing of JSON responses on Firefox. [#553](https://github.com/meteor/meteor/issues/553)

* Minimongo no longer uses `eval`. [#480](https://github.com/meteor/meteor/issues/480)

* Serve 404 for `/app.manifest`. This allows experimenting with the
  upcoming `appcache` smart package. [#628](https://github.com/meteor/meteor/issues/628)

* Upgraded many dependencies, including:
  * node.js to version 0.8.18
  * jquery-layout to version 1.3.0RC
  * Twitter Bootstrap to version 2.3.0
  * Less to version 1.3.3
  * Uglify to version 2.2.3
  * useragent to version 2.0.1

Patches contributed by GitHub users awwx, bminer, bramp, crunchie84,
danawoodman, dbimmler, Ed-von-Schleck, geoffd123, jperl, kevee,
milesmatthias, Primigenus, raix, timhaines, and xenolf.


## v0.5.4, 2013-01-08

* Fix 0.5.3 regression: `meteor run` could fail on OSX 10.8 if environment
  variables such as `DYLD_LIBRARY_PATH` are set.


## v0.5.3, 2013-01-07

* Add `--settings` argument to `meteor deploy` and `meteor run`. This
  allows you to specify deployment-specific information made available
  to server code in the variable `Meteor.settings`.

* Support unlimited open tabs in a single browser. Work around the
  browser per-hostname connection limit by using randomized hostnames
  for deployed apps. [#131](https://github.com/meteor/meteor/issues/131)

* minimongo improvements:
  * Allow observing cursors with `skip` or `limit`.  [#528](https://github.com/meteor/meteor/issues/528)
  * Allow sorting on `dotted.sub.keys`.  [#533](https://github.com/meteor/meteor/issues/533)
  * Allow querying specific array elements (`foo.1.bar`).
  * `$and`, `$or`, and `$nor` no longer accept empty arrays (for consistency
    with Mongo)

* Re-rendering a template with Spark no longer reverts changes made by
  users to a `preserve`d form element. Instead, the newly rendered value
  is only applied if it is different from the previously rendered value.
  Additionally, `<INPUT>` elements with type other than TEXT can now have
  reactive values (eg, the labels on submit buttons can now be
  reactive).  [#510](https://github.com/meteor/meteor/issues/510) [#514](https://github.com/meteor/meteor/issues/514) [#523](https://github.com/meteor/meteor/issues/523) [#537](https://github.com/meteor/meteor/issues/537) [#558](https://github.com/meteor/meteor/issues/558)

* Support JavaScript RegExp objects in selectors in Collection write
  methods on the client, eg `myCollection.remove({foo: /bar/})`.  [#346](https://github.com/meteor/meteor/issues/346)

* `meteor` command-line improvements:
  * Improve error message when mongod fails to start.
  * The `NODE_OPTIONS` environment variable can be used to pass command-line
    flags to node (eg, `--debug` or `--debug-brk` to enable the debugger).
  * Die with error if an app name is mistakenly passed to `meteor reset`.

* Add support for "offline" access tokens with Google login. [#464](https://github.com/meteor/meteor/issues/464) [#525](https://github.com/meteor/meteor/issues/525)

* Don't remove `serviceData` fields from previous logins when logging in
  with an external service.

* Improve `OAuth1Binding` to allow making authenticated API calls to
  OAuth1 providers (eg Twitter).  [#539](https://github.com/meteor/meteor/issues/539)

* New login providers automatically work with `{{loginButtons}}` without
  needing to edit the `accounts-ui-unstyled` package.  [#572](https://github.com/meteor/meteor/issues/572)

* Use `Content-Type: application/json` by default when sending JSON data
  with `Meteor.http`.

* Improvements to `jsparse`: hex literals, keywords as property names, ES5 line
  continuations, trailing commas in object literals, line numbers in error
  messages, decimal literals starting with `.`, regex character classes with
  slashes.

* Spark improvements:
  * Improve rendering of `<SELECT>` elements on IE.  [#496](https://github.com/meteor/meteor/issues/496)
  * Don't lose nested data contexts in IE9/10 after two seconds.  [#458](https://github.com/meteor/meteor/issues/458)
  * Don't print a stack trace if DOM nodes are manually removed
    from the document without calling `Spark.finalize`.  [#392](https://github.com/meteor/meteor/issues/392)

* Always use the `autoReconnect` flag when connecting to Mongo.  [#425](https://github.com/meteor/meteor/issues/425)

* Fix server-side `observe` with no `added` callback.  [#589](https://github.com/meteor/meteor/issues/589)

* Fix re-sending method calls on reconnect.  [#538](https://github.com/meteor/meteor/issues/538)

* Remove deprecated `/sockjs` URL support from `Meteor.connect`.

* Avoid losing a few bits of randomness in UUID v4 creation.  [#519](https://github.com/meteor/meteor/issues/519)

* Update clean-css package from 0.8.2 to 0.8.3, fixing minification of `0%`
  values in `hsl` colors.  [#515](https://github.com/meteor/meteor/issues/515)

Patches contributed by GitHub users Ed-von-Schleck, egtann, jwulf, lvbreda,
martin-naumann, meawoppl, nwmartin, timhaines, and zealoushacker.


## v0.5.2, 2012-11-27

* Fix 0.5.1 regression: Cursor `observe` works during server startup.  [#507](https://github.com/meteor/meteor/issues/507)

## v0.5.1, 2012-11-20

* Speed up server-side subscription handling by avoiding redundant work
  when the same Mongo query is observed multiple times concurrently (eg,
  by multiple users subscribing to the same subscription), and by using
  a simpler "unordered" algorithm.

* Meteor now waits to invoke method callbacks until all the data written by the
  method is available in the local cache. This way, method callbacks can see the
  full effects of their writes. This includes the callbacks passed to
  `Meteor.call` and `Meteor.apply`, as well as to the `Meteor.Collection`
  `insert`/`update`/`remove` methods.

  If you want to process the method's result as soon as it arrives from the
  server, even if the method's writes are not available yet, you can now specify
  an `onResultReceived` callback to `Meteor.apply`.

* Rework latency compensation to show server data changes sooner. Previously, as
  long as any method calls were in progress, Meteor would buffer all data
  changes sent from the server until all methods finished. Meteor now only
  buffers writes to documents written by client stubs, and applies the writes as
  soon as all methods that wrote that document have finished.

* `Meteor.userLoaded()` and `{{currentUserLoaded}}` have been removed.
  Previously, during the login process on the client, `Meteor.userId()` could be
  set but the document at `Meteor.user()` could be incomplete. Meteor provided
  the function `Meteor.userLoaded()` to differentiate between these states. Now,
  this in-between state does not occur: when a user logs in, `Meteor.userId()`
  only is set once `Meteor.user()` is fully loaded.

* New reactive function `Meteor.loggingIn()` and template helper
  `{{loggingIn}}`; they are true whenever some login method is in progress.
  `accounts-ui` now uses this to show an animation during login.

* The `sass` CSS preprocessor package has been removed. It was based on an
  unmaintained NPM module which did not implement recent versions of the Sass
  language and had no error handling.  Consider using the `less` or `stylus`
  packages instead.  [#143](https://github.com/meteor/meteor/issues/143)

* `Meteor.setPassword` is now called `Accounts.setPassword`, matching the
  documentation and original intention.  [#454](https://github.com/meteor/meteor/issues/454)

* Passing the `wait` option to `Meteor.apply` now waits for all in-progress
  method calls to finish before sending the method, instead of only guaranteeing
  that its callback occurs after the callbacks of in-progress methods.

* New function `Accounts.callLoginMethod` which should be used to call custom
  login handlers (such as those registered with
  `Accounts.registerLoginHandler`).

* The callbacks for `Meteor.loginWithToken` and `Accounts.createUser` now match
  the other login callbacks: they are called with error on error or with no
  arguments on success.

* Fix bug where method calls could be dropped during a brief disconnection. [#339](https://github.com/meteor/meteor/issues/339)

* Prevent running the `meteor` command-line tool and server on unsupported Node
  versions.

* Fix Minimongo query bug with nested objects.  [#455](https://github.com/meteor/meteor/issues/455)

* In `accounts-ui`, stop page layout from changing during login.

* Use `path.join` instead of `/` in paths (helpful for the unofficial Windows
  port) [#303](https://github.com/meteor/meteor/issues/303)

* The `spiderable` package serves pages to
  [`facebookexternalhit`](https://www.facebook.com/externalhit_uatext.php) [#411](https://github.com/meteor/meteor/issues/411)

* Fix error on Firefox with DOM Storage disabled.

* Avoid invalidating listeners if setUserId is called with current value.

* Upgrade many dependencies, including:
  * MongoDB 2.2.1 (from 2.2.0)
  * underscore 1.4.2 (from 1.3.3)
  * bootstrap 2.2.1 (from 2.1.1)
  * jQuery 1.8.2 (from 1.7.2)
  * less 1.3.1 (from 1.3.0)
  * stylus 0.30.1 (from 0.29.0)
  * coffee-script 1.4.0 (from 1.3.3)

Patches contributed by GitHub users ayal, dandv, possibilities, TomWij,
tmeasday, and workmad3.

## v0.5.0, 2012-10-17

* This release introduces Meteor Accounts, a full-featured auth system that supports
  - fine-grained user-based control over database reads and writes
  - federated login with any OAuth provider (with built-in support for
    Facebook, GitHub, Google, Twitter, and Weibo)
  - secure password login
  - email validation and password recovery
  - an optional set of UI widgets implementing standard login/signup/password
    change/logout flows

  When you upgrade to Meteor 0.5.0, existing apps will lose the ability to write
  to the database from the client. To restore this, either:
  - configure each of your collections with
    [`collection.allow`](http://docs.meteor.com/#allow) and
    [`collection.deny`](http://docs.meteor.com/#deny) calls to specify which
    users can perform which write operations, or
  - add the `insecure` smart package (which is included in new apps by default)
    to restore the old behavior where anyone can write to any collection which
    has not been configured with `allow` or `deny`

  For more information on Meteor Accounts, see
  http://docs.meteor.com/#dataandsecurity and
  http://docs.meteor.com/#accounts_api

* The new function `Meteor.autorun` allows you run any code in a reactive
  context. See http://docs.meteor.com/#meteor_autorun

* Arrays and objects can now be stored in the `Session`; mutating the value you
  retrieve with `Session.get` does not affect the value in the session.

* On the client, `Meteor.apply` takes a new `wait` option, which ensures that no
  further method calls are sent to the server until this method is finished; it
  is used for login and logout methods in order to keep the user ID
  well-defined. You can also specifiy an `onReconnect` handler which is run when
  re-establishing a connection; Meteor Accounts uses this to log back in on
  reconnect.

* Meteor now provides a compatible replacement for the DOM `localStorage`
  facility that works in IE7, in the `localstorage-polyfill` smart package.

* Meteor now packages the D3 library for manipulating documents based on data in
  a smart package called `d3`.

* `Meteor.Collection` now takes its optional `manager` argument (used to
  associate a collection with a server you've connected to with
  `Meteor.connect`) as a named option. (The old call syntax continues to work
  for now.)

* Fix a bug where trying to immediately resubscribe to a record set after
  unsubscribing could fail silently.

* Better error handling for failed Mongo writes from inside methods; previously,
  errors here could cause clients to stop processing data from the server.


Patches contributed by GitHub users bradens, dandv, dybskiy, possibilities,
zhangcheng, and 75lb.


## v0.4.2, 2012-10-02

* Fix connection failure on iOS6. SockJS 0.3.3 includes this fix.

* The new `preserve-inputs` package, included by default in new Meteor apps,
  restores the pre-v0.4.0 behavior of "preserving" all form input elements by ID
  and name during re-rendering; users who want more precise control over
  preservation can still use the APIs added in v0.4.0.

* A few changes to the `Meteor.absoluteUrl` function:
  - Added a `replaceLocalhost` option.
  - The `ROOT_URL` environment variable is respected by `meteor run`.
  - It is now included in all apps via the `meteor` package. Apps that
    explicitly added the now-deprecated `absolute-url` smart package will log a
    deprecation warning.

* Upgrade Node from 0.8.8 to 0.8.11.

* If a Handlebars helper function `foo` returns null, you can now run do
  `{{foo.bar}}` without error, just like when `foo` is a non-existent property.

* If you pass a non-scalar object to `Session.set`, an error will now be thrown
  (matching the behavior of `Session.equals`). [#215](https://github.com/meteor/meteor/issues/215)

* HTML pages are now served with a `charset=utf-8` Content-Type header. [#264](https://github.com/meteor/meteor/issues/264)

* The contents of `<select>` tags can now be reactive even in IE 7 and 8.

* The `meteor` tool no longer gets confused if a parent directory of your
  project is named `public`. [#352](https://github.com/meteor/meteor/issues/352)

* Fix a race condition in the `spiderable` package which could include garbage
  in the spidered page.

* The REPL run by `admin/node.sh` no longer crashes Emacs M-x shell on exit.

* Refactor internal `reload` API.

* New internal `jsparse` smart package. Not yet exposed publicly.


Patch contributed by GitHub user yanivoliver.


## v0.4.1, 2012-09-24

* New `email` smart package, with [`Email.send`](http://docs.meteor.com/#email)
  API.

* Upgrade Node from 0.6.17 to 0.8.8, as well as many Node modules in the dev
  bundle; those that are user-exposed are:
  * coffee-script: 1.3.3 (from 1.3.1)
  * stylus: 0.29.0 (from 0.28.1)
  * nib: 0.8.2 (from 0.7.0)

* All publicly documented APIs now use `camelCase` rather than
  `under_scores`. The old spellings continue to work for now. New names are:
  - `Meteor.isClient`/`isServer`
  - `this.isSimulation` inside a method invocation
  - `Meteor.deps.Context.onInvalidate`
  - `Meteor.status().retryCount`/`retryTime`

* Spark improvements
  * Optimize selector matching for event maps.
  * Fix `Spark._currentRenderer` behavior in timer callbacks.
  * Fix bug caused by interaction between `Template.foo.preserve` and
    `{{#constant}}`. [#323](https://github.com/meteor/meteor/issues/323)
  * Allow `{{#each}}` over a collection of objects without `_id`. [#281](https://github.com/meteor/meteor/issues/281)
  * Spark now supports Firefox 3.6.
  * Added a script to build a standalone spark.js that does not depend on
    Meteor (it depends on jQuery or Sizzle if you need IE7 support,
    and otherwise is fully standalone).

* Database writes from within `Meteor.setTimeout`/`setInterval`/`defer` will be
  batched with other writes from the current method invocation if they start
  before the method completes.

* Make `Meteor.Cursor.forEach` fully synchronous even if the user's callback
  yields. [#321](https://github.com/meteor/meteor/issues/321).

* Recover from exceptions thrown in `Meteor.publish` handlers.

* Upgrade bootstrap to version 2.1.1. [#336](https://github.com/meteor/meteor/issues/336), [#337](https://github.com/meteor/meteor/issues/337), [#288](https://github.com/meteor/meteor/issues/288), [#293](https://github.com/meteor/meteor/issues/293)

* Change the implementation of the `meteor deploy` password prompt to not crash
  Emacs M-x shell.

* Optimize `LocalCollection.remove(id)` to be O(1) rather than O(n).

* Optimize client-side database performance when receiving updated data from the
  server outside of method calls.

* Better error reporting when a package in `.meteor/packages` does not exist.

* Better error reporting for coffeescript. [#331](https://github.com/meteor/meteor/issues/331)

* Better error handling in `Handlebars.Exception`.


Patches contributed by GitHub users fivethirty, tmeasday, and xenolf.


## v0.4.0, 2012-08-30

* Merge Spark, a new live page update engine
  * Breaking API changes
     * Input elements no longer preserved based on `id` and `name`
       attributes. Use [`preserve`](http://docs.meteor.com/#template_preserve)
       instead.
     * All `Meteor.ui` functions removed. Use `Meteor.render`,
       `Meteor.renderList`, and
       [Spark](https://github.com/meteor/meteor/wiki/Spark) functions instead.
     * New template functions (eg. `created`, `rendered`, etc) may collide with
       existing helpers. Use `Template.foo.helpers()` to avoid conflicts.
     * New syntax for declaring event maps. Use
       `Template.foo.events({...})`. For backwards compatibility, both syntaxes
       are allowed for now.
  * New Template features
     * Allow embedding non-Meteor widgets (eg. Google Maps) using
       [`{{#constant}}`](http://docs.meteor.com/#constant)
     * Callbacks when templates are rendered. See
       http://docs.meteor.com/#template_rendered
     * Explicit control of which nodes are preserved during re-rendering. See
       http://docs.meteor.com/#template_preserve
     * Easily find nodes within a template in event handlers and callbacks. See
       http://docs.meteor.com/#template_find
     * Allow parts of a template to be independently reactive with the
       [`{{#isolate}}`](http://docs.meteor.com/#isolate) block helper.

* Use PACKAGE_DIRS environment variable to override package location. [#227](https://github.com/meteor/meteor/issues/227)

* Add `absolute-url` package to construct URLs pointing to the application.

* Allow modifying documents returned by `observe` callbacks. [#209](https://github.com/meteor/meteor/issues/209)

* Fix periodic crash after client disconnect. [#212](https://github.com/meteor/meteor/issues/212)

* Fix minimingo crash on dotted queries with undefined keys. [#126](https://github.com/meteor/meteor/issues/126)


## v0.3.9, 2012-08-07

* Add `spiderable` package to allow web crawlers to index Meteor apps.

* `meteor deploy` uses SSL to protect application deployment.

* Fix `stopImmediatePropagation()`. [#205](https://github.com/meteor/meteor/issues/205)


## v0.3.8, 2012-07-12

* HTTPS support
  * Add `force-ssl` package to require site to load over HTTPS.
  * Use HTTPS for install script and `meteor update`.
  * Allow runtime configuration of default DDP endpoint.

* Handlebars improvements
  * Implement dotted path traversal for helpers and methods.
  * Allow functions in helper arguments.
  * Change helper nesting rules to allow functions as arguments.
  * Fix `{{this.foo}}` to never invoke helper `foo`.
  * Make event handler `this` reflect the node that matched the selector instead
    of the event target node.
  * Fix keyword arguments to helpers.

* Add `nib` support to stylus package. [#175](https://github.com/meteor/meteor/issues/175)

* Upgrade bootstrap to version 2.0.4. [#173](https://github.com/meteor/meteor/issues/173)

* Print changelog after `meteor update`.

* Fix mouseenter and mouseleave events. [#224](https://github.com/meteor/meteor/issues/224)

* Fix issue with spurious heartbeat failures on busy connections.

* Fix exception in minimongo when matching non-arrays using `$all`. [#183](https://github.com/meteor/meteor/issues/183)

* Fix serving an empty file when no cacheable assets exist. [#179](https://github.com/meteor/meteor/issues/179)


## v0.3.7, 2012-06-06

* Better parsing of `.html` template files
  * Allow HTML comments (`<!-- -->`) at top level
  * Allow whitespace anywhere in open/close tag
  * Provide names and line numbers on error
  * More helpful error messages

* Form control improvements
  * Fix reactive radio buttons in Internet Explorer.
  * Fix reactive textareas to update consistently across browsers, matching text
    field behavior.

* `http` package bug fixes:
  * Send correct Content-Type when POSTing `params` from the server. [#172](https://github.com/meteor/meteor/issues/172)
  * Correctly detect JSON response Content-Type when a charset is present.

* Support `Handlebars.SafeString`. [#160](https://github.com/meteor/meteor/issues/160)

* Fix intermittent "Cursor is closed" mongo error.

* Fix "Cannot read property 'nextSibling' of null" error in certain nested
  templates. [#142](https://github.com/meteor/meteor/issues/142)

* Add heartbeat timer on the client to notice when the server silently goes
  away.


## v0.3.6, 2012-05-16

* Rewrite event handling. `this` in event handlers now refers to the data
  context of the element that generated the event, *not* the top-level data
  context of the template where the event is declared.

* Add /websocket endpoint for raw websockets. Pass websockets through
  development mode proxy.

* Simplified API for Meteor.connect, which now receives a URL to a Meteor app
  rather than to a sockjs endpoint.

* Fix livedata to support subscriptions with overlapping documents.

* Update node.js to 0.6.17 to fix potential security issue.


## v0.3.5, 2012-04-28

* Fix 0.3.4 regression: Call event map handlers on bubbled events. [#107](https://github.com/meteor/meteor/issues/107)


## v0.3.4, 2012-04-27

* Add Twitter `bootstrap` package. [#84](https://github.com/meteor/meteor/issues/84)

* Add packages for `sass` and `stylus` CSS pre-processors. [#40](https://github.com/meteor/meteor/issues/40), [#50](https://github.com/meteor/meteor/issues/50)

* Bind events correctly on top level elements in a template.

* Fix dotted path selectors in minimongo. [#88](https://github.com/meteor/meteor/issues/88)

* Make `backbone` package also run on the server.

* Add `bare` option to coffee-script compilation so variables can be shared
  between multiple coffee-script file. [#85](https://github.com/meteor/meteor/issues/85)

* Upgrade many dependency versions. User visible highlights:
 * node.js 0.6.15
 * coffee-script 1.3.1
 * less 1.3.0
 * sockjs 0.3.1
 * underscore 1.3.3
 * backbone 0.9.2

* Several documentation fixes and test coverage improvements.


## v0.3.3, 2012-04-20

* Add `http` package for making HTTP requests to remote servers.

* Add `madewith` package to put a live-updating Made with Meteor badge on apps.

* Reduce size of mongo database on disk (--smallfiles).

* Prevent unnecessary hot-code pushes on deployed apps during server migration.

* Fix issue with spaces in directory names. [#39](https://github.com/meteor/meteor/issues/39)

* Workaround browser caching issues in development mode by using query
  parameters on all JavaScript and CSS requests.

* Many documentation and test fixups.


## v0.3.2, 2012-04-10

* Initial public launch<|MERGE_RESOLUTION|>--- conflicted
+++ resolved
@@ -1,6 +1,5 @@
 ## v.NEXT
 
-<<<<<<< HEAD
 * The `fastclick` package (previously included by default in Cordova
   applications through the `mobile-experience` package) has been deprecated.
   This package is no longer maintained and has years of outstanding
@@ -20,7 +19,7 @@
 * Minimongo cursors are now JavaScript iterable objects and can now be iterated over
   using `for...of` loops, spread operator, `yield*`, and destructuring assignments.
   [PR #8888](https://github.com/meteor/meteor/pull/8888)
-=======
+
 ## v1.5.2, TBD
 
 * Node 4.8.4 has been patched to include
@@ -96,7 +95,6 @@
   packages have been moved to
   [`packages/non-core`](https://github.com/meteor/meteor/tree/release-1.5.2/packages/non-core),
   so that they can be published independently from Meteor releases.
->>>>>>> e119b3dd
 
 * `meteor list --tree` can now be used to list all transitive package
   dependencies (and versions) in an application. Weakly referenced dependencies
