--- conflicted
+++ resolved
@@ -1,16 +1,15 @@
 ## v.NEXT
 
-<<<<<<< HEAD
-## Blaze
+### Blaze
 
 * Improve parsing of `<script>` and `<style>` tags.  #3797
 
 * Fix a bug in `observe-sequence`. The bug was causing unnecessary rerenderings
-  in an instance of `#each` block helper followed by false "duplicat ids"
+  in an instance of `#each` block helper followed by false "duplicate ids"
   warnings. #4049
 
 
-## Isobuild
+### Isobuild
 
 * Plugins should not process files whose names match the extension exactly (with
   no extra dot).  #3985
@@ -20,7 +19,7 @@
   build time crash.
 
 
-## `meteor` command-line tool
+### `meteor` command-line tool
 
 * Avoid a race condition in `meteor --test` and work with newer versions of the
   Velocity package.  #3957
@@ -36,39 +35,29 @@
   OS X 10.8 and newer).  #3999
 
 
-## Meteor Accounts
+### Meteor Accounts
 
 * Add `Accounts.oauth.unregisterService` method, and ensure that users can only
   log in with currently registered services.  #4014
 
-## v1.1, 2015-??
-=======
+
 ## v1.1, 2015-Mar-31
->>>>>>> b5f1ed8d
 
 ### Windows Support
 
 * The Meteor command line tool now officially supports Windows 7, Windows 8.1,
-<<<<<<< HEAD
-  Windows Server 2008, and Windows Server 2012.
-=======
   Windows Server 2008, and Windows Server 2012. It can run from PowerShell or
   Command Prompt.
->>>>>>> b5f1ed8d
 
 * There is a native Windows installer that will be available for download from
   <https://www.meteor.com/install> starting with this release.
 
 * In this release, Meteor on Windows supports all features available on Linux
-<<<<<<< HEAD
-  and Mac except building mobile apps with PhoneGap.
-=======
   and Mac except building mobile apps with PhoneGap/Cordova.
 
 * The `meteor admin get-machine` command now supports an additional
   architecture, `os.windows.x86_32`, which can be used to build binary packages
   for Windows.
->>>>>>> b5f1ed8d
 
 ### Version Solver
 
@@ -124,12 +113,9 @@
 
   - uglify-js: 2.4.17 (from 2.4.13)
 
-<<<<<<< HEAD
-=======
 Patches contributed by GitHub users hwillson, mitar, murillo128, Primigenus,
 rjakobsson, and tmeasday.
 
->>>>>>> b5f1ed8d
 
 ## v1.0.5, 2015-Mar-25
 
