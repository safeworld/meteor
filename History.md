--- conflicted
+++ resolved
@@ -1,6 +1,5 @@
 ## v.NEXT
 
-<<<<<<< HEAD
 ## v1.5.2, TBD
 
 * The `meteor-babel` package has been upgraded to version 0.23.1.
@@ -23,14 +22,13 @@
 
 * The `semver` npm package has been upgraded to version 5.3.0.
   [PR #8859](https://github.com/meteor/meteor/pull/8859)
-=======
+
 * The `star.json` manifest created within the root of a `meteor build` bundle
   will now contain `nodeVersion` and `npmVersion` which will specify the exact
   versions of Node.js and npm (respectively) which the Meteor release was
   bundled with.  The `.node_version.txt` file will still be written into the
   root of the bundle, but it may be deprecated in a future version of Meteor.
   [PR #8956](https://github.com/meteor/meteor/pull/8956)
->>>>>>> 9a74c7ca
 
 * A new package called `mongo-dev-server` has been created and wired into
   `mongo` as a dependency. As long as this package is included in a Meteor
