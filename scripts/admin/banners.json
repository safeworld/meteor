{ "track": "METEOR",
  "banners": [
    {
      "versions": ["0.9.0", "0.9.0.1", "0.9.1", "0.9.1.1", "0.9.2",
                   "0.9.2.1", "0.9.2.2", "0.9.3", "0.9.3.1", "0.9.4", "1.0", "1.0.1", "1.0.2", "1.0.2.1",
                   "1.0.3", "1.0.3.1", "1.0.3.2"],
      "banner": {
<<<<<<< HEAD
        "text": "=> Meteor 1.0.4: MongoDB 2.6 and 3.0 support, performance improvements,\n   Cordova upgrades, template-specific subscriptions, and more!\n\n   This release is being downloaded in the background. Update your app to\n   Meteor 1.0.4 by running 'meteor update'."
=======
        "text": "=> Meteor 1.0.4.1: MongoDB 2.6 and 3.0 support, performance improvements,\n   Cordova upgrades, template-specific subscriptions, and more!\n\n   This release is being downloaded in the background. Update your app to\n   Meteor 1.0.4.1 by running 'meteor update'."
      }
    },
    {
      "versions": ["1.0.4"],
      "banner": {
        "text": "=> Meteor 1.0.4.1: Fixes a regression in publishing packages in 1.0.4.\n\n   This release is being downloaded in the background. Update your app to\n   Meteor 1.0.4.1 by running 'meteor update'."
>>>>>>> 865fdce3
      }
    }
  ]
}<|MERGE_RESOLUTION|>--- conflicted
+++ resolved
@@ -5,9 +5,6 @@
                    "0.9.2.1", "0.9.2.2", "0.9.3", "0.9.3.1", "0.9.4", "1.0", "1.0.1", "1.0.2", "1.0.2.1",
                    "1.0.3", "1.0.3.1", "1.0.3.2"],
       "banner": {
-<<<<<<< HEAD
-        "text": "=> Meteor 1.0.4: MongoDB 2.6 and 3.0 support, performance improvements,\n   Cordova upgrades, template-specific subscriptions, and more!\n\n   This release is being downloaded in the background. Update your app to\n   Meteor 1.0.4 by running 'meteor update'."
-=======
         "text": "=> Meteor 1.0.4.1: MongoDB 2.6 and 3.0 support, performance improvements,\n   Cordova upgrades, template-specific subscriptions, and more!\n\n   This release is being downloaded in the background. Update your app to\n   Meteor 1.0.4.1 by running 'meteor update'."
       }
     },
@@ -15,7 +12,6 @@
       "versions": ["1.0.4"],
       "banner": {
         "text": "=> Meteor 1.0.4.1: Fixes a regression in publishing packages in 1.0.4.\n\n   This release is being downloaded in the background. Update your app to\n   Meteor 1.0.4.1 by running 'meteor update'."
->>>>>>> 865fdce3
       }
     }
   ]
