{
<<<<<<< HEAD
 "track": "CORDOVA-PREVIEW",
 "version": "5",
 "recommended": true,
 "official": false,
 "description": "An experimental release of meteor with Cordova support."
=======
 "track": "METEOR",
 "version": "0.9.2-rc8",
 "recommended": false,
 "official": false,
 "description": "A release candidate of Meteor 0.9.2."
>>>>>>> 6c22fa75
}<|MERGE_RESOLUTION|>--- conflicted
+++ resolved
@@ -1,15 +1,7 @@
 {
-<<<<<<< HEAD
- "track": "CORDOVA-PREVIEW",
- "version": "5",
- "recommended": true,
- "official": false,
- "description": "An experimental release of meteor with Cordova support."
-=======
  "track": "METEOR",
  "version": "0.9.2-rc8",
  "recommended": false,
  "official": false,
  "description": "A release candidate of Meteor 0.9.2."
->>>>>>> 6c22fa75
 }